--- conflicted
+++ resolved
@@ -7,11 +7,7 @@
 
 import sys
 
-<<<<<<< HEAD
-from derinet.lexicon import Lexicon
-=======
-#from derinet.lexicon import Lexicon
->>>>>>> 2601c050
+# from derinet.lexicon import Lexicon
 from udapi.core.block import Block
 from udapi.core.node import Node
 from udapi.core.document import Document
@@ -28,15 +24,9 @@
 
 print('rules: loading DeriNet', file=sys.stderr)
 
-<<<<<<< HEAD
-derinet_lexicon = Lexicon()
+# derinet_lexicon = Lexicon()
 # FIXME: choose a better path
-derinet_lexicon.load('_local/derinet-2-3.tsv')
-=======
-#derinet_lexicon = Lexicon()
-# FIXME: choose a better path
-#derinet_lexicon.load('_local/derinet-2-3.tsv')
->>>>>>> 2601c050
+# derinet_lexicon.load('_local/derinet-2-3.tsv')
 
 print('rules: DeriNet loaded', file=sys.stderr)
 
@@ -105,1218 +95,6 @@
         raise NotImplementedError('A rule is expected to have a \'process_node\' method.')
 
 
-<<<<<<< HEAD
-class RuleDoubleAdpos(Rule):
-    """Capture coordinations where both elements could be headed by a preposition \
-    but only the first is.
-
-    Supports transformations.
-
-    Inspiration: Sgall & Panevová (2014, p. 77).
-
-    Attributes:
-        max_allowable_distance (int): how far apart the coordination elements can be \
-            to not be considered an issue (elements separated by one token only would \
-            have distance of 2).
-    """
-
-    rule_id: Literal['RuleDoubleAdpos'] = 'RuleDoubleAdpos'
-    max_allowable_distance: int = 4
-
-    def process_node(self, node: Node):
-        if node.deprel != 'conj' or node.parent.parent is None:  # in case parent_adpos doesn't have a parent
-            return  # nothing we can do for this node, bail
-
-        coord_el2 = node
-
-        # find an adposition present in the coordination
-        for parent_adpos in [nd for nd in coord_el2.siblings if nd.udeprel == "case" and nd.upos == "ADP"]:
-            coord_el1 = parent_adpos.parent
-
-            # check that the two coordination elements have the same case
-            if coord_el2.feats["Case"] != coord_el1.feats["Case"]:
-                continue
-
-            # check that the two coordination elements aren't too close to each-other
-            if (dst := coord_el2.ord - coord_el1.ord) <= self.max_allowable_distance:
-                continue
-
-            # check that the second coordination element doesn't already have an adposition
-            if not [nd for nd in coord_el2.children if nd.lemma == parent_adpos.lemma] and not [
-                nd for nd in coord_el2.children if nd.upos == "ADP"
-            ]:
-                cconj = ([None] + [c for c in coord_el2.children if c.deprel in ('cc', 'punct') and c.lemma != '.'])[-1]
-
-                if not self.detect_only:
-                    correction = util.clone_node(
-                        parent_adpos,
-                        coord_el2,
-                        filter_misc_keys=r"^(?!Rule).*",
-                        include_subtree=True,
-                    )
-
-                    correction.form = parent_adpos.form.lower()
-                    if cconj:
-                        correction.shift_after_subtree(cconj)
-                    else:
-                        correction.shift_before_node(coord_el2.descendants(add_self=True)[0])
-
-                    for node_to_annotate in correction.descendants(add_self=True):
-
-                        self.annotate_node('add', node_to_annotate)
-
-                if cconj:
-                    self.annotate_node('cconj', cconj)
-                    self.annotate_measurement('max_allowable_distance', dst, cconj, parent_adpos, coord_el1, coord_el2)
-                    self.annotate_parameter(
-                        'max_allowable_distance', self.max_allowable_distance, cconj, parent_adpos, coord_el1, coord_el2
-                    )
-                self.annotate_node('orig_adpos', parent_adpos)
-                self.annotate_node('coord_el1', coord_el1)
-                self.annotate_node('coord_el2', coord_el2)
-
-                self.advance_application_id()
-
-                if not self.detect_only:
-                    self.modified_roots.add(cconj.root)
-
-
-class RulePassive(Rule):
-    """Capture be-passives.
-
-    Inspiration: Šamánková & Kubíková (2022, pp. 39-40), Šváb (2023, p. 27).
-    """
-
-    rule_id: Literal['RulePassive'] = 'RulePassive'
-
-    def process_node(self, node):
-        if node.deprel == 'aux:pass':
-            parent = node.parent
-
-            self.annotate_node('aux', node)
-            self.annotate_node('participle', parent)
-
-            self.advance_application_id()
-
-
-class RulePredSubjDistance(Rule):
-    """Capture subjects that are too distant from their predicates \
-        (or their auxiliaries/copulas when present).
-
-    Inspiration: Šamánková & Kubíková (2022, pp. 53-54), Šváb (2023, pp. 21–22).
-
-    Attributes:
-        max_distance (int): how far apart the subject and the predicate can be \
-            to not be considered an issue (subject and predicate right next to each other \
-            would have distance of 1).
-        include_clausal_subjects (bool): take clausal subjects into consideration. Token \
-            from the clause closest to the predicate is considered for the distance measurement.
-    """
-
-    rule_id: Literal['RulePredSubjDistance'] = 'RulePredSubjDistance'
-    max_distance: int = 6
-    include_clausal_subjects: bool = False
-
-    def process_node(self, node):
-        if node.udeprel == 'nsubj' or (self.include_clausal_subjects and node.udeprel == 'csubj'):
-            # locate predicate
-            pred = node.parent
-
-            # if the predicate is analytic, select the (non-conditional) auxiliary or the copula
-            if finite_verbs := [
-                nd for nd in pred.children if nd.udeprel == 'cop' or (nd.udeprel == 'aux' and nd.feats['Mood'] != 'Cnd')
-            ]:
-                pred = finite_verbs[0]
-
-            # locate subject
-            subj = node
-            if node.udeprel == 'csubj':
-                clause = util.get_clause(node, without_subordinates=True, without_punctuation=True, node_is_root=True)
-                if node.ord < pred.ord:
-                    subj = clause[-1]
-                else:
-                    subj = clause[0]
-
-            if (max_dst := abs(subj.ord - pred.ord)) > self.max_distance:
-                self.annotate_node('predicate_grammar', pred)
-                self.annotate_node('subject', subj)
-
-                self.annotate_measurement('max_distance', max_dst, pred, subj)
-                self.annotate_parameter('max_distance', self.max_distance, pred, subj)
-                self.annotate_parameter('include_clausal_subjects', self.include_clausal_subjects, pred, subj)
-
-                self.advance_application_id()
-
-
-class RulePredObjDistance(Rule):
-    """Capture objects (both direct and indirect) that are too distant \
-        from their parents.
-
-    Inspiration: Šamánková & Kubíková (2022, pp. 53-54).
-
-    Attributes:
-        max_distance (int): how far apart the object and the parent can be \
-            to not be considered an issue (object and its parent \
-            right next to each other would have distance of 1).
-    """
-
-    rule_id: Literal['RulePredObjDistance'] = 'RulePredObjDistance'
-    max_distance: int = 6
-
-    def process_node(self, node):
-        if node.deprel in ('obj', 'iobj'):
-            parent = node.parent
-
-            if (max_dst := abs(parent.ord - node.ord)) > self.max_distance:
-                self.annotate_node('object', node)
-                self.annotate_node('parent', parent)
-
-                self.annotate_measurement('max_distance', max_dst, node, parent)
-                self.annotate_parameter('max_distance', self.max_distance, node, parent)
-
-                self.advance_application_id()
-
-
-class RuleInfVerbDistance(Rule):
-    """Capture infinitives that are too far from a verbal word they complement.
-
-    Attributes:
-        max_distance (int): how far apart the infinitive and the parent can be \
-            to not be considered an issue (infinitive and its parent \
-            right next to each other would have distance of 1).
-    """
-
-    rule_id: Literal['RuleInfVerbDistance'] = 'RuleInfVerbDistance'
-    max_distance: int = 5
-
-    def process_node(self, node):
-        if (
-            'VerbForm' in node.feats
-            and (infinitive := node).feats['VerbForm'] == 'Inf'
-            and 'VerbForm' in (verb := infinitive.parent).feats
-        ):
-
-            if (max_dst := abs(verb.ord - infinitive.ord)) > self.max_distance:
-                self.annotate_node('infinitive', infinitive)
-                self.annotate_node('verb', verb)
-
-                self.annotate_measurement('max_distance', max_dst, infinitive, verb)
-                self.annotate_parameter('max_distance', self.max_distance, infinitive, verb)
-
-                self.advance_application_id()
-
-
-class RuleMultiPartVerbs(Rule):
-    """Capture multi-word verbal forms the parts of which (auxiliaries and clitics) \
-        are too far apart from the root (content) token.
-
-    Inspired by: Šamánková & Kubíková (2022, pp. 53-54).
-
-    Attributes:
-        max_distance (int): how far apart the auxiliary/clitic can be from the root \
-            to not be considered an issue (auxiliary/clitic and the root \
-            right next to each other would have distance of 1).
-    """
-
-    rule_id: Literal['RuleMultiPartVerbs'] = 'RuleMultiPartVerbs'
-    max_distance: int = 5
-
-    def process_node(self, node):
-        # if node is an auxiliary and hasn't been marked as such yet
-        if util.is_aux(node) and not {
-            k: v for k, v in node.misc.items() if k.split(':')[0] == self.rule_id and v == 'aux'
-        }:
-            parent = node.parent
-
-            # find remaining auxiliaries
-            auxiliaries = {node}
-            for child in parent.children:
-                if util.is_aux(child) and not child in auxiliaries:
-                    auxiliaries.add(child)
-
-            # find if the verb is too spread out
-            too_far_apart = False
-            max_dst = 0
-            for aux in auxiliaries:
-                dst = abs(parent.ord - aux.ord)
-                max_dst = max(max_dst, dst)
-                too_far_apart |= dst > self.max_distance
-
-            if too_far_apart:
-                self.annotate_node('head', parent)
-                self.annotate_node('aux', *auxiliaries)
-
-                self.annotate_measurement('max_distance', max_dst, parent, *auxiliaries)
-                self.annotate_parameter('max_distance', self.max_distance, parent, *auxiliaries)
-
-                self.advance_application_id()
-
-
-class RuleLongSentences(Rule):
-    """Capture sentences that are too long.
-
-    Inspiration: Šamánková & Kubíková (2022, p. 51), Šváb (2023, pp. 17–18).
-
-    Attributes:
-        max_length (int): how long the sentence can be to not be considered an issue.
-        without_punctuation (bool): exclude punctuation from the count.
-    """
-
-    rule_id: Literal['RuleLongSentences'] = 'RuleLongSentences'
-    max_length: int = 50
-    without_punctuation: bool = False
-
-    def process_node(self, node):
-        if node.udeprel == 'root':
-            descendants = util.get_clause(node, without_punctuation=self.without_punctuation, node_is_root=True)
-
-            if not descendants:
-                return
-
-            # len(descendants) always >= 1 when add_self == True
-            beginning, end = descendants[0], descendants[-1]
-
-            if (max_length := end.ord - beginning.ord) >= self.max_length:
-                self.annotate_node('long_sentence', *descendants)
-
-                self.annotate_measurement('max_length', max_length, *descendants)
-                self.annotate_parameter('max_length', self.max_length, *descendants)
-                self.annotate_parameter('without_punctuation', self.without_punctuation, *descendants)
-
-                self.advance_application_id()
-
-
-class RulePredAtClauseBeginning(Rule):
-    """Capture predicates (their finite tokens for multi-token predicates) \
-        that are too far from the beginning of their clause.
-
-    Inspiration: Šamánková & Kubíková (2022, pp. 53-54).
-
-    Attributes:
-        max_order (int): how far the predicate can be to not be considered an issue \
-            (predicate right at the beginning of the clause would have order of 1).
-    """
-
-    rule_id: Literal['RulePredAtClauseBeginning'] = 'RulePredAtClauseBeginning'
-    max_order: int = 5
-
-    def process_node(self, node):
-        # finite verbs or l-participles
-        if util.is_finite_verb(node):
-            pred_root = node.parent if util.is_aux(node) else node
-
-            clause = util.get_clause(pred_root, without_subordinates=True, without_punctuation=True, node_is_root=True)
-
-            clause_beginning = clause[0]
-
-            # tokens forming the predicate, i.e. predicate root and potentially auxiliaries
-            predicate_tokens = [pred_root] + [child for child in pred_root.children if util.is_aux(child)]
-            # sort by order in the sentence
-            predicate_tokens.sort(key=lambda a: a.ord)
-            first_predicate_token = predicate_tokens[0]
-
-            # add 1 to make the parameter 1-indexed instead of being 0-indexed
-            if (max_ord := first_predicate_token.ord - clause_beginning.ord + 1) > self.max_order:
-                self.annotate_node('clause_beginning', clause_beginning)
-                self.annotate_node('predicate_beginning', first_predicate_token)
-
-                self.annotate_measurement('max_order', max_ord, clause_beginning, first_predicate_token)
-                self.annotate_parameter('max_order', self.max_order, clause_beginning, first_predicate_token)
-
-                self.advance_application_id()
-
-
-class RuleVerbalNouns(Rule):
-    """Capture verbal nouns.
-
-    Inspiration: Šamánková & Kubíková (2022, pp. 38-39), Šváb (2023, p. 30).
-    """
-
-    rule_id: Literal['RuleVerbalNouns'] = 'RuleVerbalNouns'
-
-    def process_node(self, node):
-        if 'VerbForm' in node.feats and node.feats['VerbForm'] == 'Vnoun':
-            self.annotate_node('verbal_noun', node)
-            self.advance_application_id()
-
-
-class RuleTooFewVerbs(Rule):
-    """Capture sentences containing too few verbs.
-
-    Inspiration: Šamánková & Kubíková (2022, p. 37).
-
-    Attributes:
-        min_verb_frac (float): the lowest (# of verbs / # of words) fraction value \
-            for the sentence to not be considered an issue.
-        finite_only (bool): count only finite verbs.
-    """
-
-    rule_id: Literal['RuleTooFewVerbs'] = 'RuleTooFewVerbs'
-    min_verb_frac: float = 0.06
-    finite_only: bool = False
-
-    def is_verb(self, node):
-        return util.is_finite_verb(node) if self.finite_only else node.upos in ('VERB', 'AUX')
-
-    def process_node(self, node):
-        if node.udeprel == 'root':
-            sentence = util.get_clause(node, without_punctuation=True, node_is_root=True)
-
-            if not sentence:
-                return
-
-            # count each lexeme only once
-            verbs = [
-                nd
-                for nd in sentence
-                if self.is_verb(nd)
-                and not (
-                    util.is_aux(nd, grammatical_only=True)
-                    and (
-                        self.is_verb(nd.parent)
-                        or [
-                            preceding_nd
-                            for preceding_nd in nd.parent.descendants(preceding_only=True)
-                            if preceding_nd != nd and util.is_aux(preceding_nd, grammatical_only=True)
-                        ]
-                    )
-                )
-            ]
-
-            if (min_frac := len(verbs) / len(sentence)) < self.min_verb_frac:
-                self.annotate_node('verb', *verbs)
-
-                self.annotate_measurement('min_verb_frac', min_frac, *verbs)
-                self.annotate_parameter('min_verb_frac', self.min_verb_frac, *verbs)
-                self.annotate_parameter('finite_only', self.finite_only, *verbs)
-
-                self.advance_application_id()
-
-
-class RuleTooManyNegations(Rule):
-    """Capture sentences with too many negations.
-
-    Inspiration: Šamánková & Kubíková (2022, pp. 40-41), Šváb (2023, p. 33).
-
-    Attributes:
-        max_negation_frac (float): the highest (# of negations / # of words with polarity) \
-            fraction value for the sentence to not be considered an issue.
-        max_allowable_negations (int): the highest # of negations in the sentence for the rule \
-            to remain inhibited. This is to allow for double negation in Czech.
-    """
-
-    rule_id: Literal['RuleTooManyNegations'] = 'RuleTooManyNegations'
-    max_negation_frac: float = 0.1
-    max_allowable_negations: int = 3
-
-    def process_node(self, node):
-        if node.udeprel == 'root':
-            clause = util.get_clause(node, without_punctuation=True, node_is_root=True)
-
-            positives = [nd for nd in clause if self._is_positive(nd)]
-            negatives = [nd for nd in clause if self._is_negative(nd)]
-
-            no_pos, no_neg = len(positives), len(negatives)
-
-            if (
-                no_neg > self.max_allowable_negations
-                and (max_neg_frac := no_neg / (no_pos + no_neg)) > self.max_negation_frac
-            ):
-                self.annotate_node('negative', *negatives)
-
-                self.annotate_measurement('max_negation_frac', max_neg_frac, *negatives)
-                self.annotate_measurement('max_allowable_negations', no_neg, *negatives)
-                self.annotate_parameter('max_negation_frac', self.max_negation_frac, *negatives)
-                self.annotate_parameter('max_allowable_negations', self.max_allowable_negations, *negatives)
-
-                self.advance_application_id()
-
-    @staticmethod
-    def _is_positive(node) -> bool:
-        # the aim is to capture (positives and) pronouns denoting an entity (not asking for it or relating it)
-        return ('Polarity' in node.feats and node.feats['Polarity'] == 'Pos') or (
-            'PronType' in node.feats and node.feats['PronType'] in ('Prs', 'Dem', 'Tot', 'Ind')
-        )
-
-    @staticmethod
-    def _is_negative(node) -> bool:
-        return ('Polarity' in node.feats and node.feats['Polarity'] == 'Neg') or (
-            'PronType' in node.feats and node.feats['PronType'] == 'Neg'
-        )
-
-
-class RuleWeakMeaningWords(Rule):
-    """Capture semantically weak words.
-
-    Inspiration: Šamánková & Kubíková (2022, pp. 37-38 and p. 39), Sgall & Panevová (2014, p. 86), Šváb (2023, p. 32).
-    """
-
-    rule_id: Literal['RuleWeakMeaningWords'] = 'RuleWeakMeaningWords'
-    _weak_meaning_words: list[str] = [
-        'dopadat',
-        'zaměřit',
-        'poukázat',
-        'poukazovat',
-        'ovlivnit',
-        'ovlivňovat',
-        'provádět',
-        'provést',
-        'postup',
-        'obdobně',
-        'velmi',
-        'uskutečnit',
-        'uskutečňovat',
-    ]
-
-    def process_node(self, node):
-        if node.lemma in self._weak_meaning_words:
-            self.annotate_node('weak_meaning_word', node)
-            self.advance_application_id()
-
-
-class RuleAbstractNouns(Rule):
-    """Capture semantically weak abstract nouns.
-
-    Inspiration: Šamánková & Kubíková (2022, p. 41).
-    """
-
-    rule_id: Literal['RuleAbstractNouns'] = 'RuleAbstractNouns'
-    _abstract_nouns: list[str] = [
-        'základ',
-        'situace',
-        'úvaha',
-        'charakter',
-        'stupeň',
-        'aspekt',
-        'okolnosti',
-        'událost',
-        'snaha',
-        'podmínky',
-        'činnost',
-    ]
-
-    def process_node(self, node):
-        if node.lemma in self._abstract_nouns:
-            self.annotate_node('abstract_noun', node)
-            self.advance_application_id()
-
-
-class RuleRelativisticExpressions(Rule):
-    """Capture relativistic expressions.
-
-    Inspiration: Šamánková & Kubíková (2022, p. 42).
-    """
-
-    rule_id: Literal['RuleRelativisticExpressions'] = 'RuleRelativisticExpressions'
-
-    # lemmas; when space-separated, nodes next-to-each-other with corresponding lemmas are looked for
-    _expressions: list[list[str]] = [
-        expr.split(' ') for expr in ['poněkud', 'jevit', 'patrně', 'do jistý míra', 'snad', 'jaksi']
-    ]
-
-    def process_node(self, node):
-        for expr in self._expressions:
-            # node matches first lemma in the expression
-            if node.lemma.lower() == expr[0]:
-                nd_iterator, i = node, 0
-                nodes = [nd_iterator]
-
-                # see if next nodes match next lemmas in the expression
-                while (nd_iterator := nd_iterator.next_node) and (i := i + 1) < len(expr):
-                    if nd_iterator.lemma.lower() != expr[i]:
-                        break
-                    nodes += [nd_iterator]
-                # success listener
-                else:
-                    for matching_node in nodes:
-                        self.annotate_node('relativistic_expression', matching_node)
-                        self.advance_application_id()
-
-
-class RuleConfirmationExpressions(Rule):
-    """Capture confirmation expressions. They often violate the maxim of quantity \
-        in needlesly confirming what the author is already expected to be 100% sure about.
-
-    Inspiration: Šamánková & Kubíková (2022, pp. 42-43).
-    """
-
-    rule_id: Literal['RuleConfirmationExpressions'] = 'RuleConfirmationExpressions'
-    _expressions: list[str] = ['jednoznačně', 'jasně', 'nepochybně', 'naprosto', 'rozhodně']
-
-    def process_node(self, node):
-        if node.lemma in self._expressions:
-            self.annotate_node('confirmation_expression', node)
-
-
-class RuleRedundantExpressions(Rule):
-    """Capture expressions that aren't needed to convey the message.
-
-    Inspiration: Šamánková & Kubíková (2022, pp. 42-43).
-    """
-
-    rule_id: Literal['RuleRedundantExpressions'] = 'RuleRedundantExpressions'
-
-    def process_node(self, node):
-        match node.lemma:
-            # je nutné zdůraznit
-            case 'nutný':
-                if (aux := [c for c in node.children if c.lemma == 'být']) and (
-                    inf := [c for c in node.children if c.lemma == 'zdůraznit']
-                ):
-                    self.annotate_node('redundant_expression', node, aux[0], inf[0])
-                    self.advance_application_id()
-
-            # z uvedeného je zřejmé
-            case 'zřejmý':
-                if (aux := [c for c in node.children if c.lemma == 'být']) and (
-                    adj := [
-                        c for c in node.children if c.lemma == 'uvedený' and [a for a in c.children if a.lemma == 'z']
-                    ]
-                ):
-                    # little dirty, I'd love to know if it's possible to retreive the adposition from the condition
-                    # without it possible being overwritten if there are multiple cs that match c.lemma == 'uvedený'
-                    adp = [a for a in adj[0].children if a.lemma == 'z']
-
-                    self.annotate_node('redundant_expression', node, aux[0], adj[0], adp[0])
-                    self.advance_application_id()
-
-            # vyvstala otázka
-            case 'vyvstat':
-                if noun := [c for c in node.children if c.lemma == 'otázka']:
-                    self.annotate_node('redundant_expression', node, noun[0])
-                    self.advance_application_id()
-
-            # nabízí se otázka
-            case 'nabízet':
-                if (expl := [c for c in node.children if c.deprel == 'expl:pass']) and (
-                    noun := [c for c in node.children if c.lemma == 'otázka']
-                ):
-                    self.annotate_node('redundant_expression', node, expl[0], noun[0])
-                    self.advance_application_id()
-
-            # v neposlední řadě
-            case 'řada':
-                if (adj := [c for c in node.children if c.lemma == 'neposlední']) and (
-                    adp := [c for c in node.children if c.lemma == 'v']
-                ):
-                    self.annotate_node('redundant_expression', node, adj[0], adp[0])
-                    self.advance_application_id()
-
-            # v kontextu věci
-            case 'kontext':
-                if (noun := [c for c in node.children if c.lemma == 'věc']) and (
-                    adp := [c for c in node.children if c.lemma == 'v']
-                ):
-                    self.annotate_node('redundant_expression', node, noun[0], adp[0])
-                    self.advance_application_id()
-
-            # v rámci posuzování
-            case 'posuzování':
-                if adp := [
-                    c for c in node.children if c.lemma == 'v' and [n for n in c.children if n.lemma == 'rámec']
-                ]:
-                    # little dirty, I'd love to know if it's possible to retreive the noun from the condition
-                    # without it possible being overwritten if there are multiple cs that match c.lemma == 'v'
-                    noun = [n for n in adp[0].children if n.lemma == 'rámec']
-
-                    self.annotate_node('redundant_expression', node, adp[0], noun[0])
-                    self.advance_application_id()
-
-
-class RuleTooLongExpressions(Rule):
-    """Capture expressions that could be shortened.
-
-    Inspiration: Šamánková & Kubíková (2022, p. 44), Šváb (2023, p. 118)
-    """
-
-    rule_id: Literal['RuleTooLongExpressions'] = 'RuleTooLongExpressions'
-
-    def process_node(self, node):
-        match node.lemma:
-            # v důsledku toho
-            case 'důsledek':
-                if (adp := node.parent).lemma == 'v' and adp.parent and (pron := adp.parent).upos in ('PRON', 'DET'):
-                    self.annotate_node('v_důsledku_toho', node, adp, pron)
-                    self.advance_application_id()
-
-            # v případě, že
-            case 'že':
-                if (
-                    node.parent.parent
-                    and (noun := node.parent.parent).lemma == 'případ'
-                    and (adp := [c for c in noun.children if c.lemma == 'v'])
-                ):
-                    self.annotate_node('v_případě_že', node, noun, *adp)
-                    self.advance_application_id()
-            # týkající se
-            case 'týkající':
-                if expl := [c for c in node.children if c.deprel == 'expl:pv']:
-                    self.annotate_node('týkající_se', node, *expl)
-                    self.advance_application_id()
-
-            # za účelem
-            case 'účel':
-                if (adp := node.parent).lemma == 'za':
-                    self.annotate_node('za_účelem', node, adp)
-                    self.advance_application_id()
-
-            # jste oprávněn
-            case 'oprávněný':
-                if aux := [c for c in node.children if c.upos == 'AUX']:
-                    self.annotate_node('jste_oprávněn', node, *aux)
-                    self.advance_application_id()
-
-            # uděluje/vyjadřuje souhlas
-            case 'souhlas':
-                if (verb := node.parent).lemma in ('udělovat', 'vyjadřovat') and node.udeprel == 'obj':
-                    self.annotate_node('uděluje_vyjadřuje_souhlas', node, verb)
-                    self.advance_application_id()
-
-            # dát do nájmu
-            case 'nájem':
-                if (
-                    node.feats['Case'] == 'Gen'
-                    and (adp := [c for c in node.children if c.lemma == 'do'])
-                    and (verb := node.parent).lemma == 'dát'
-                ):
-                    self.annotate_node('dát_do_nájmu', node, verb, *adp)
-                    self.advance_application_id()
-
-            # prostřednictvím kterého
-            case 'prostřednictví':
-                if node.upos == 'ADP' and (det := node.parent).upos == 'DET':
-                    self.annotate_node('prostřednictvím_kterého', node, det)
-                    self.advance_application_id()
-
-            # jsou uvedeny v příloze
-            case 'uvedený':
-                if (aux := [c for c in node.children if c.upos == 'AUX']) and (
-                    nouns := [
-                        c for c in node.children if c.upos == 'NOUN' and c.feats['Case'] == 'Loc' and c.deprel == 'obl'
-                    ]
-                ):
-                    for noun in nouns:
-                        if adp := [c for c in noun.children if c.lemma == 'v']:
-                            self.annotate_node('jsou_uvedeny_v_příloze', node, *aux, noun, *adp)
-                            self.advance_application_id()
-
-            # za podmínek uvedených ve smlouvě
-            case 'podmínka':
-                if (
-                    node.feats['Case'] == 'Gen'
-                    and (adp_za := [c for c in node.children if c.lemma == 'za'])
-                    and (amods := [c for c in node.children if c.lemma == 'uvedený'])
-                ):
-                    for amod in amods:
-                        if nouns := [
-                            c
-                            for c in amod.children
-                            if c.upos == 'NOUN' and c.feats['Case'] == 'Loc' and c.deprel == 'obl'
-                        ]:
-                            for noun in nouns:
-                                if adp_v := [c for c in noun.children if c.lemma == 'v']:
-                                    self.annotate_node(
-                                        'za_podmínek_uvedených_ve_smlouvě', node, *adp_za, amod, noun, *adp_v
-                                    )
-                                    self.advance_application_id()
-
-            # v rámci
-            case 'rámec':
-                if node.deprel == 'fixed' and (adp := node.parent).lemma == 'v':
-                    self.annotate_node('v_rámci', node, adp)
-                    self.advance_application_id()
-
-            # mluvený projev
-            case 'mluvený':
-                if (noun := node.parent).lemma == 'projev':
-                    self.annotate_node('mluvený_projev', node, noun)
-                    self.advance_application_id()
-
-            # ze strany banky
-            case 'strana':
-                if node.deprel == 'fixed' and (adp := node.parent).lemma == 'z' and (head := adp.parent):
-                    self.annotate_node('ze_strany_banky', node, adp, head)
-                    self.advance_application_id()
-
-            # předmětný závazek
-            case 'předmětný':
-                if node.deprel == 'amod' and (noun := node.parent).upos == 'NOUN':
-                    self.annotate_node('předmětný_závazek', node, noun)
-                    self.advance_application_id()
-
-
-class RuleAnaphoricReferences(Rule):
-    """Capture vague anaphoric references.
-
-    Inspiration: Šamánková & Kubíková (2022, p. 42).
-    """
-
-    rule_id: Literal['RuleAnaphoricReferences'] = 'RuleAnaphoricReferences'
-
-    def process_node(self, node):
-        match node.lemma:
-            # co se týče výše uvedeného
-            # ze shora uvedeného důvodu
-            # z právě uvedeného je zřejmé
-            case 'uvedený':
-                if adv := [c for c in node.children if c.lemma in ('vysoko', 'shora', 'právě')]:
-                    self.annotate_node('anaphoric_reference', node, *adv)
-                    self.advance_application_id()
-
-            # s ohledem na tuto skutečnost
-            case 'skutečnost':
-                if (det := [c for c in node.children if c.udeprel == 'det' and c.feats['PronType'] == 'Dem']) and (
-                    adp := [c for c in node.children if c.udeprel == 'case']
-                ):
-                    self.annotate_node(
-                        'anaphoric_reference', node, *det, *adp, *[desc for a in adp for desc in a.descendants()]
-                    )
-                    self.advance_application_id()
-
-            # z logiky věci vyplývá
-            case 'logika':
-                if (noun := [c for c in node.children if c.lemma == 'věc']) and (
-                    adp := [c for c in node.children if c.lemma == 'z']
-                ):
-                    self.annotate_node(
-                        'anaphoric_reference', node, *noun, *adp, *[desc for a in adp for desc in a.descendants()]
-                    )
-                    self.advance_application_id()
-
-
-class RuleAmbiguousRegards(Rule):
-    """Capture regard constructions (e.g. [trajector] is greater than [landmark]) \
-        that are ambiguous as to which word fills the [trajector] slot.
-
-    Inspiration: Sgall & Panevová (2014, pp. 77-78), Šamánková & Kubíková (2022, p. 41).
-    """
-
-    rule_id: Literal['RuleAmbiguousRegards'] = 'RuleAmbiguousRegards'
-
-    def process_node(self, node):
-        if (
-            (sconj := node).lemma == 'než'
-            and not util.is_clause_root(landmark := node.parent)
-            and not [c for c in landmark.children if c.udeprel == 'case']
-            and (comparative := landmark.parent)
-            and 'Degree' in comparative.feats
-            and comparative.feats['Degree'] == 'Cmp'
-            and comparative.parent
-        ):
-            # trajector should be a noun
-            # if comparative.upos == 'ADJ', its parent should be a noun
-            # otherwise it may be that comparative.parent is verbal; we try to find its object
-            trajector = (
-                comparative.parent
-                if comparative.upos == 'ADJ'
-                else ([c for c in comparative.parent.children if c.udeprel == 'obj'] + [None])[0]
-            )
-
-            if trajector and trajector.udeprel == 'obj':
-                self.annotate_node('sconj', sconj)
-                self.annotate_node('landmark', landmark)
-                self.annotate_node('comparative', comparative)
-                self.annotate_node('trajector', trajector)
-
-                self.advance_application_id()
-
-
-class RuleLiteraryStyle(Rule):
-    """Capture expressions associated with literary style.
-
-    Inspiration: Sgall & Panevová (2014, pp. 42, 66–69, 79–82).
-    """
-
-    rule_id: Literal['RuleLiteraryStyle'] = 'RuleLiteraryStyle'
-
-    def process_node(self, node: Node):
-        # vinni jsou
-        if (
-            node.lemma == 'vinný'
-            and 'Variant' in node.feats
-            and node.feats['Variant'] == 'Short'
-            and (auxiliaries := [c for c in node.children if c.upos == 'AUX'])
-        ):
-            self.annotate_node('být_vinnen', node, *auxiliaries)
-            self.advance_application_id()
-
-        # na vině jsou
-        elif (
-            node.form.lower() == 'vině'
-            and (adps := [c for c in node.children if c.lemma == 'na'])
-            and (parent := node.parent)
-            and parent.lemma == 'být'
-        ):
-            self.annotate_node('být_na_vině', node, *adps, parent)
-            self.advance_application_id()
-
-        # genetive objects
-        elif (
-            node.deprel in ('obj', 'iobj', 'obl:arg')
-            and 'Case' in node.feats
-            and node.feats['Case'] == 'Gen'
-            and (parent := node.parent)
-            and parent.lemma
-            in (
-                'užít',
-                'uživší',
-                'užívat',
-                'užívající',
-                'využít',
-                'využivší',
-                'využívat',
-                'využívající',
-                'přát',
-                'přející',
-                'žádat',
-                'žádající',
-            )
-            # filter out prepositional genitives
-            # and genitives depending on a two-form-declination word
-            and not [c for c in node.children if c.deprel == 'case' or 'NumType' in c.feats]
-            # deverbative parents only
-            and 'VerbForm' in parent.feats
-        ):
-            self.annotate_node('genitive_object', node)
-            self.annotate_node('gen_obj_head', parent)
-            self.advance_application_id()
-
-        # short adjective forms
-        elif (
-            node.upos == 'ADJ'
-            and 'Variant' in node.feats
-            and node.feats['Variant'] == 'Short'
-            and 'VerbForm' not in node.feats  # rule out passive participles
-            and node.lemma not in ('rád', 'bosý')
-        ):
-            self.annotate_node('short_adjective_variant', node)
-            self.advance_application_id()
-
-        # pronoun "jej"
-        elif (
-            node.form.lower() == 'jej'
-            and node.upos == 'PRON'
-            and (node.feats['Case'] == 'Gen' or 'Neut' in node.feats['Gender'].split(','))
-        ):
-            self.annotate_node('jej_pronoun_form', node)
-            self.advance_application_id()
-
-        elif node.lemma in ('jenž', 'jehož'):
-            self.annotate_node('jenž', node)
-            self.advance_application_id()
-
-        # some subordinate conjunctions
-        elif node.lemma in ('jestliže', 'pakliže', 'li', 'poněvadž', 'jelikož') and node.upos == 'SCONJ':
-            self.annotate_node('subordinate_conjunction', node)
-            self.advance_application_id()
-
-
-class RuleDoubleComparison(Rule):
-    """Capture constructions with a comparison auxiliary modifying a head with a non-positive degree of comparison.
-
-    Inspiration: Sgall & Panevová (2014, p. 67).
-    """
-
-    rule_id: Literal['RuleDoubleComparison'] = 'RuleDoubleComparison'
-
-    def process_node(self, node: Node):
-        if (
-            node.lemma in ('více', 'méně', 'míň')
-            and 'Degree' in node.feats
-            and node.feats['Degree'] != 'Pos'
-            and (parent := node.parent)
-            and node.udeprel == 'advmod'
-            and 'Degree' in parent.feats
-            and parent.feats['Degree'] == node.feats['Degree']
-        ):
-            self.annotate_node('head', parent)
-            self.annotate_node('modifier', node)
-            self.advance_application_id()
-
-
-class RuleTooManyNominalConstructions(Rule):
-    """Capture clauses with too many nominal constructions.
-
-    Inspiration: Sgall & Panevová (2014, p. 41).
-
-    Attributes:
-        max_noun_frac (float): the highest (# of nouns / # of words) \
-            fraction value for the clause to not be considered an issue.
-        max_allowable_nouns (int): the highest # of nouns in the clause for the rule \
-            to remain inhibited.
-    """
-
-    # TODO: consider reworking the rule similarly to RuleCaseRepetition. It would help with aligning more with Šváb.
-
-    rule_id: Literal['RuleTooManyNominalConstructions'] = 'RuleTooManyNominalConstructions'
-    max_noun_frac: float = 0.5
-    max_allowable_nouns: int = 3
-
-    def process_node(self, node: Node):
-        if util.is_clause_root(node):
-            clause = util.get_clause(node, without_subordinates=True, without_punctuation=True, node_is_root=True)
-
-            nouns = [n for n in clause if n.upos == 'NOUN' and (n.ord == 1 or not util.is_named_entity(n))]
-
-            if (l := len(nouns)) > self.max_allowable_nouns and float(l) / len(clause) > self.max_noun_frac:
-                self.annotate_node('noun', *nouns)
-                self.advance_application_id()
-
-
-class RuleReflexivePassWithAnimSubj(Rule):
-    """Capture reflexive passives used with animate subjects.
-
-    Inspiration: Sgall & Panevová (2014, pp. 71-72).
-    """
-
-    rule_id: Literal['RuleReflexivePassWithAnimSubj'] = 'RuleReflexivePassWithAnimSubj'
-
-    def process_node(self, node: Node):
-        if (
-            node.deprel == 'expl:pass'
-            and (verb := node.parent)
-            and (subj := [s for s in verb.children if s.udeprel == 'nsubj'])
-            and 'Animacy' in subj[0].feats
-            and subj[0].feats['Animacy'] == 'Anim'
-        ):
-            self.annotate_node('refl_pass', node, verb)
-            self.annotate_node('subj', subj[0])
-            self.advance_application_id()
-
-
-class RuleWrongValencyCase(Rule):
-    """Capture wrong case usage with certain valency dependencies.
-
-    Inspiration: Sgall & Panevová (2014, p. 85).
-    """
-
-    rule_id: Literal['RuleWrongValencyCase'] = 'RuleWrongValencyCase'
-
-    def process_node(self, node: Node):
-        # pokoušeli se zabránit takové důsledky
-        if node.lemma in ('zabránit', 'zabraňovat') and (
-            accs := [a for a in node.children if a.udeprel == 'obj' and 'Case' in a.feats and a.feats['Case'] == 'Acc']
-        ):
-            for acc in accs:
-                if not bool([c for c in acc.children if c.udeprel == 'case']):
-                    self.annotate_node('verb', node)
-                    self.annotate_node('accusative', acc)
-                    self.advance_application_id()
-
-        # pokoušeli se zamezit takovým důsledkům
-        elif node.lemma in ('zamezit', 'zamezovat') and (
-            dats := [d for d in node.children if d.udeprel == 'obl' and 'Case' in d.feats and d.feats['Case'] == 'Dat']
-        ):
-            for dat in dats:
-                if not bool([c for c in dat.children if c.udeprel == 'case']):
-                    self.annotate_node('verb', node)
-                    self.annotate_node('dative', dat)
-                    self.advance_application_id()
-
-        # nemusíte zodpovědět na tyto otázky
-        elif node.lemma in ('zodpovědět', 'zodpovídat') and (
-            accs := [a for a in node.children if a.udeprel == 'obl' and 'Case' in a.feats and a.feats['Case'] == 'Acc']
-        ):
-            for acc in accs:
-                if (cases := [c for c in acc.children if c.udeprel == 'case']) and cases[0].lemma == 'na':
-                    self.annotate_node('verb', node)
-                    self.annotate_node('accusative', acc)
-                    self.annotate_node('preposition', cases[0])
-                    self.advance_application_id()
-
-        # nemusíte odpovědět tyto otázky
-        elif node.lemma in ('odpovědět', 'odpovídat') and (
-            accs := [a for a in node.children if a.udeprel == 'obj' and 'Case' in a.feats and a.feats['Case'] == 'Acc']
-        ):
-            for acc in accs:
-                cases = [c for c in acc.children if c.udeprel == 'case']
-
-                if not bool(cases):
-                    self.annotate_node('verb', node)
-                    self.annotate_node('accusative', acc)
-                    self.advance_application_id()
-
-                elif cases[0].lemma != 'na':
-                    self.annotate_node('verb', node)
-                    self.annotate_node('accusative', acc)
-                    self.annotate_node('preposition', cases[0])
-                    self.advance_application_id()
-
-        # hovořit/mluvit něco
-        elif node.lemma in ('hovořit', 'mluvit') and (
-            accs := [a for a in node.children if a.udeprel == 'obj' and 'Case' in a.feats and a.feats['Case'] == 'Acc']
-        ):
-            for acc in accs:
-                if not bool([c for c in acc.children if c.udeprel == 'case']):
-                    self.annotate_node('verb', node)
-                    self.annotate_node('accusative', acc)
-                    self.advance_application_id()
-
-        # mimo + !ACC
-        elif (
-            node.lemma == 'mimo'
-            and node.udeprel == 'case'
-            and 'Case' in (noun := node.parent).feats
-            and noun.feats['Case'] != 'Acc'
-        ):
-            self.annotate_node('preposition', node)
-            self.annotate_node('not_accusative', noun)
-            self.advance_application_id()
-
-        # kromě + !GEN
-        # not sure if UDPipe is able to parse kromě with any other case than GEN
-        elif (
-            node.lemma == 'kromě'
-            and node.udeprel == 'case'
-            and 'Case' in (noun := node.parent).feats
-            and noun.feats['Case'] != 'Gen'
-        ):
-            self.annotate_node('preposition', node)
-            self.annotate_node('not_genitive', noun)
-            self.advance_application_id()
-
-
-class RuleWrongVerbonominalCase(Rule):
-    """Capture wrong case usage in verbonominal predicates.
-
-    Inspiration: Sgall & Panevová (2014, p. 42).
-    """
-
-    rule_id: Literal['RuleWrongVerbonominalCase'] = 'RuleWrongVerbonominalCase'
-
-    def process_node(self, node: Node):
-        if (
-            node.lemma in ('pravda', 'škoda')
-            and (cop := [c for c in node.children if c.deprel == 'cop'])
-            and node.feats['Case'] == 'Ins'
-        ):
-            self.annotate_node('copula', *cop)
-            self.annotate_node('instrumental', node)
-            self.advance_application_id()
-
-
-class RuleIncompleteConjunction(Rule):
-    """Capture incomplete multi-token conjunctions.
-
-    Inspiration: Sgall & Panevová (2014, p. 85).
-    """
-
-    rule_id: Literal['RuleIncompleteConjunction'] = 'RuleIncompleteConjunction'
-
-    def process_node(self, node: Node):
-        if node.lemma == 'jednak':
-            conjunctions = [c for c in node.root.descendants() if c != node and c.lemma == 'jednak']
-
-            if len(conjunctions) == 0:
-                self.annotate_node('conj_part', node)
-                self.advance_application_id()
-
-
-class RuleFunctionWordRepetition(Rule):
-    """Capture repeating function words.
-
-    Inspiration: Sgall & Panevová (2014, p. 88).
-    """
-
-    rule_id: Literal['RuleFunctionWordRepetition'] = 'RuleFunctionWordRepetition'
-
-    def process_node(self, node: Node):
-        if node.upos in ('ADP', 'SCONJ', 'CCONJ') and (
-            following_node := [n for n in node.root.descendants() if n.ord == node.ord + 1 and n.lemma == node.lemma]
-        ):
-            self.annotate_node('repetition', node, *following_node)
-            self.advance_application_id()
-
-
-class RuleCaseRepetition(Rule):
-    """Capture spans of texts with high density of nouns (and adjectives) in the same case. Punctuation, \
-    adpositions, and conjunctions are excluded from the count.
-
-    Inspiration: Sgall & Panevová (2014, pp. 88-90).
-
-    Attributes:
-        include_adjetives (bool): include adjectives to the count.
-        max_repetition_count (int): max number of one case occurences to not be considered an issue.
-        max_repetition_frac (int): max (# of one case occurences / length of the span) to not be considered an issue.
-    """
-
-    rule_id: Literal['RuleCaseRepetition'] = 'RuleCaseRepetition'
-    include_adjectives: bool = True
-    max_repetition_count: int = 4
-    max_repetition_frac: float = 0.7
-
-    _tracked_pos: list[str] = None
-
-    def __init__(self, **data):
-        super().__init__(**data)
-
-        self._tracked_pos = ('NOUN', 'ADJ') if self.include_adjectives else ('NOUN')
-
-    def process_node(self, node: Node):
-        if node.upos in self._tracked_pos and 'Case' in node.feats:
-            descendants = node.root.descendants()
-            following_nodes = [node] + [
-                d for d in descendants if d.ord > node.ord and d.upos not in ('PUNCT', 'ADP', 'CCONJ', 'SCONJ')
-            ]
-
-            while len(following_nodes) >= self.max_repetition_count:
-                ne_reg = util.NEregister(node)
-
-                same_case_nodes = [
-                    n
-                    for n in following_nodes
-                    if n.upos in self._tracked_pos
-                    and n.feats['Case'] == node.feats['Case']
-                    and not ne_reg.is_registered_ne(n)
-                ]
-
-                if len(same_case_nodes) <= self.max_repetition_count:
-                    break
-
-                # if the rule has already been applied to all nodes in same_case_nodes, there's no point in continuing
-                notes_already_visited = [n for n in same_case_nodes if self.__class__.id() in util.rules_applied(n)]
-                if len(notes_already_visited) == len(same_case_nodes):
-                    break
-
-                if len(same_case_nodes) / len(following_nodes) > self.max_repetition_frac:
-                    self.annotate_node('case_repetition', *same_case_nodes)
-                    self.advance_application_id()
-                    break
-
-                following_nodes.pop()
-
-
-class RulePossessiveGenitive(Rule):
-    """Capture unnecessary or badly placed possessive genitives.
-
-    Inspiration: Sgall & Panevová (2014, p. 91).
-    """
-
-    rule_id: Literal['RulePossessiveGenitive'] = 'RulePossessiveGenitive'
-
-    def process_node(self, node: Node):
-        if (
-            util.is_named_entity(node)
-            and node.udeprel == 'nmod'
-            and node.feats['Case'] == 'Gen'
-            and len(node.children) == 0
-        ):
-            dnet_lexemes = derinet_lexicon.get_lexemes(node.lemma)
-            if len(dnet_lexemes) > 0:
-                dnet_lexeme = dnet_lexemes[0]
-                possesives = [c for c in dnet_lexeme.children if 'Poss' in c.feats and c.feats['Poss'] == 'Yes']
-
-                if possesives:
-                    self.annotate_node('possesive_adj_exists', node)
-                    self.advance_application_id()
-                # TODO: what about gender ambiguity?
-                elif node.parent.ord < node.ord and node.feats['Gender'] != 'Fem':
-                    self.annotate_node('right_of_parent', node)
-                    self.advance_application_id()
-
-
-=======
->>>>>>> 2601c050
 class RuleBlockWrapper(Block):
     def __init__(self, rule: Rule):
         Block.__init__(self)
@@ -1329,20 +107,43 @@
         return self.rule.after_process_document(document)
 
 
+# tmp reimport of everythin
+from .acceptability import (
+    RuleDoubleComparison,
+    RulePossessiveGenitive,
+    RuleIncompleteConjunction,
+    RuleWrongValencyCase,
+    RuleWrongVerbonominalCase,
+)
+from .ambiguity import RuleAmbiguousRegards, RuleDoubleAdpos, RuleReflexivePassWithAnimSubj
+from .clusters import (
+    RuleTooManyNegations,
+    RuleTooFewVerbs,
+    RuleTooManyNominalConstructions,
+    RuleCaseRepetition,
+    RuleFunctionWordRepetition,
+)
+from .phrases import (
+    RuleLiteraryStyle,
+    RuleAbstractNouns,
+    RuleAnaphoricReferences,
+    RuleRedundantExpressions,
+    RuleConfirmationExpressions,
+    RuleRelativisticExpressions,
+    RuleTooLongExpressions,
+    RuleWeakMeaningWords,
+)
+from .structural import (
+    RulePassive,
+    RuleLongSentences,
+    RuleVerbalNouns,
+    RuleMultiPartVerbs,
+    RuleInfVerbDistance,
+    RulePredObjDistance,
+    RulePredSubjDistance,
+    RulePredAtClauseBeginning,
+)
 
-# tmp reimport of everythin
-from .acceptability import (RuleDoubleComparison, RulePossessiveGenitive, RuleIncompleteConjunction,
-                            RuleWrongValencyCase, RuleWrongVerbonominalCase)
-from .ambiguity import (RuleAmbiguousRegards, RuleDoubleAdpos, RuleReflexivePassWithAnimSubj)
-from .clusters import (RuleTooManyNegations, RuleTooFewVerbs, RuleTooManyNominalConstructions,
-                       RuleCaseRepetition, RuleFunctionWordRepetition)
-from .phrases import (RuleLiteraryStyle, RuleAbstractNouns,
-                      RuleAnaphoricReferences, RuleRedundantExpressions,
-                      RuleConfirmationExpressions, RuleRelativisticExpressions,
-                      RuleTooLongExpressions, RuleWeakMeaningWords
-                      )
-from .structural import (RulePassive, RuleLongSentences, RuleVerbalNouns, RuleMultiPartVerbs, RuleInfVerbDistance,
-                         RulePredObjDistance, RulePredSubjDistance, RulePredAtClauseBeginning
-                         )
+
 class RuleAPIWrapper(BaseModel):
     rule: Union[*Rule.get_final_children()] = Field(..., discriminator='rule_id')  # type: ignore