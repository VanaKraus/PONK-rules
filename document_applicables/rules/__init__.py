from __future__ import annotations

from numbers import Number
<<<<<<< HEAD
from typing import Any, Union
=======
from typing import Literal, Any, Union
>>>>>>> 2f8ba051
import os

import sys

#from derinet.lexicon import Lexicon
from udapi.core.block import Block
from udapi.core.node import Node
from udapi.core.document import Document
from pydantic import BaseModel, Field

from document_applicables import Documentable
from document_applicables.rules import util

<<<<<<< HEAD
from document_applicables.rules.util import Color
=======
>>>>>>> 2f8ba051

RULE_ANNOTATION_PREFIX = 'PonkApp1'


print('rules: loading DeriNet', file=sys.stderr)

#derinet_lexicon = Lexicon()
# FIXME: choose a better path
#derinet_lexicon.load('_local/derinet-2-3.tsv')

print('rules: DeriNet loaded', file=sys.stderr)


class Rule(Documentable):
    detect_only: bool = True
    background_color: Color = Color(255, 255, 255)
    foreground_color: Color = Color(0, 0, 0)
    cz_doc: str = "Popis pravidla"
    en_doc: str = __doc__  # this uses developer documentation for now
    cz_paricipants: dict[str, str] = Field(default_factory=dict)
    en_paricipants: dict[str, str] = Field(default_factory=dict)
    cz_human_readable_name: str = "Pravidlo"
    en_human_readable_name: str = "Rule"  # uses the internal name
    process_id: str = Field(default_factory=lambda: os.urandom(4).hex(), hidden=True)
    modified_roots: set[Any] = Field(default=set(), hidden=True)  # FIXME: This should not be Any, but rather Root
    application_count: int = Field(default=0, hidden=True)
    average_measured_values: dict[str, float] = Field(default={}, hidden=True)
    measured_values: dict[str, list[float]] = Field(default={}, hidden=True)

    def model_post_init(self, __context: Any) -> None:
        self.process_id = Rule.get_application_id()

    @staticmethod
    def get_application_id():
        return os.urandom(4).hex()

    @classmethod
    def id(cls):
        return cls.__name__

    def annotate_node(self, annotation: str, *node: Node, flag: str | None = None):
        key = f"{RULE_ANNOTATION_PREFIX}:{self.__class__.id()}:{self.process_id}"
        if flag:
            key += f":{flag}"
        super().annotate_node(key, annotation, *node)

    def do_measurement_calculations(self, m_name: str, m_value: float):
        self.average_measured_values[m_name] = (
            (self.average_measured_values.get(m_name) or 0) * self.application_count + m_value
        ) / (self.application_count + 1)
        self.measured_values[m_name] = (self.measured_values.get(m_name) or []) + [m_value]
        # FIXME: this is slow, but probably not relevant

    def annotate_measurement(self, m_name: str, m_value: Number, *node):
        self.annotate_node(str(m_value), *node, flag=f"measur:{m_name}")
        self.do_measurement_calculations(m_name=m_name, m_value=m_value)

    def annotate_parameter(self, p_name: str, p_value: Number, *node):
        self.annotate_node(str(p_value), *node, flag=f"param:{p_name}")

    def after_process_document(self, document):
        for root in self.modified_roots:
            root.text = root.compute_text()

    def advance_application_id(self):
        self.process_id = self.get_application_id()
        self.application_count += 1

    def reset_application_count(self):
        self.application_count = 0
        self.average_measured_values = {}
        self.measured_values = {}

    def process_node(self, node: Node):
        raise NotImplementedError('A rule is expected to have a \'process_node\' method.')


<<<<<<< HEAD
=======
class RuleDoubleAdpos(Rule):
    """Capture coordinations where both elements could be headed by a preposition \
    but only the first is.

    Supports transformations.

    Inspiration: Sgall & Panevová (2014, p. 77).

    Attributes:
        max_allowable_distance (int): how far apart the coordination elements can be \
            to not be considered an issue (elements separated by one token only would \
            have distance of 2).
    """

    rule_id: Literal['RuleDoubleAdpos'] = 'RuleDoubleAdpos'
    max_allowable_distance: int = 4

    def process_node(self, node: Node):
        if node.deprel != 'conj' or node.parent.parent is None:  # in case parent_adpos doesn't have a parent
            return  # nothing we can do for this node, bail

        coord_el2 = node

        # find an adposition present in the coordination
        for parent_adpos in [nd for nd in coord_el2.siblings if nd.udeprel == "case" and nd.upos == "ADP"]:
            coord_el1 = parent_adpos.parent

            # check that the two coordination elements have the same case
            if coord_el2.feats["Case"] != coord_el1.feats["Case"]:
                continue

            # check that the two coordination elements aren't too close to each-other
            if (dst := coord_el2.ord - coord_el1.ord) <= self.max_allowable_distance:
                continue

            # check that the second coordination element doesn't already have an adposition
            if not [nd for nd in coord_el2.children if nd.lemma == parent_adpos.lemma] and not [
                nd for nd in coord_el2.children if nd.upos == "ADP"
            ]:
                cconj = ([None] + [c for c in coord_el2.children if c.deprel in ('cc', 'punct') and c.lemma != '.'])[-1]

                if not self.detect_only:
                    correction = util.clone_node(
                        parent_adpos,
                        coord_el2,
                        filter_misc_keys=r"^(?!Rule).*",
                        include_subtree=True,
                    )

                    correction.form = parent_adpos.form.lower()
                    if cconj:
                        correction.shift_after_subtree(cconj)
                    else:
                        correction.shift_before_node(coord_el2.descendants(add_self=True)[0])

                    for node_to_annotate in correction.descendants(add_self=True):

                        self.annotate_node('add', node_to_annotate)

                if cconj:
                    self.annotate_node('cconj', cconj)
                    self.annotate_measurement('max_allowable_distance', dst, cconj, parent_adpos, coord_el1, coord_el2)
                    self.annotate_parameter(
                        'max_allowable_distance', self.max_allowable_distance, cconj, parent_adpos, coord_el1, coord_el2
                    )
                self.annotate_node('orig_adpos', parent_adpos)
                self.annotate_node('coord_el1', coord_el1)
                self.annotate_node('coord_el2', coord_el2)

                self.advance_application_id()

                if not self.detect_only:
                    self.modified_roots.add(cconj.root)


class RulePassive(Rule):
    """Capture be-passives.

    Inspiration: Šamánková & Kubíková (2022, pp. 39-40).
    """

    rule_id: Literal['RulePassive'] = 'RulePassive'

    def process_node(self, node):
        if node.deprel == 'aux:pass':
            parent = node.parent

            self.annotate_node('aux', node)
            self.annotate_node('participle', parent)

            self.advance_application_id()


class RulePredSubjDistance(Rule):
    """Capture subjects that are too distant from their predicates \
        (or their auxiliaries/copulas when present).

    Inspiration: Šamánková & Kubíková (2022, pp. 53-54).

    Attributes:
        max_distance (int): how far apart the subject and the predicate can be \
            to not be considered an issue (subject and predicate right next to each other \
            would have distance of 1).
        include_clausal_subjects (bool): take clausal subjects into consideration. Token \
            from the clause closest to the predicate is considered for the distance measurement.
    """

    rule_id: Literal['RulePredSubjDistance'] = 'RulePredSubjDistance'
    max_distance: int = 6
    include_clausal_subjects: bool = False

    def process_node(self, node):
        if node.udeprel == 'nsubj' or (self.include_clausal_subjects and node.udeprel == 'csubj'):
            # locate predicate
            pred = node.parent

            # if the predicate is analytic, select the (non-conditional) auxiliary or the copula
            if finite_verbs := [
                nd for nd in pred.children if nd.udeprel == 'cop' or (nd.udeprel == 'aux' and nd.feats['Mood'] != 'Cnd')
            ]:
                pred = finite_verbs[0]

            # locate subject
            subj = node
            if node.udeprel == 'csubj':
                clause = util.get_clause(node, without_subordinates=True, without_punctuation=True, node_is_root=True)
                if node.ord < pred.ord:
                    subj = clause[-1]
                else:
                    subj = clause[0]

            if (max_dst := abs(subj.ord - pred.ord)) > self.max_distance:
                self.annotate_node('predicate_grammar', pred)
                self.annotate_node('subject', subj)

                self.annotate_measurement('max_distance', max_dst, pred, subj)
                self.annotate_parameter('max_distance', self.max_distance, pred, subj)
                self.annotate_parameter('include_clausal_subjects', self.include_clausal_subjects, pred, subj)

                self.advance_application_id()


class RulePredObjDistance(Rule):
    """Capture objects (both direct and indirect) that are too distant \
        from their parents.

    Inspiration: Šamánková & Kubíková (2022, pp. 53-54).

    Attributes:
        max_distance (int): how far apart the object and the parent can be \
            to not be considered an issue (object and its parent \
            right next to each other would have distance of 1).
    """

    rule_id: Literal['RulePredObjDistance'] = 'RulePredObjDistance'
    max_distance: int = 6

    def process_node(self, node):
        if node.deprel in ('obj', 'iobj'):
            parent = node.parent

            if (max_dst := abs(parent.ord - node.ord)) > self.max_distance:
                self.annotate_node('object', node)
                self.annotate_node('parent', parent)

                self.annotate_measurement('max_distance', max_dst, node, parent)
                self.annotate_parameter('max_distance', self.max_distance, node, parent)

                self.advance_application_id()


class RuleInfVerbDistance(Rule):
    """Capture infinitives that are too far from a verbal word they complement.

    Attributes:
        max_distance (int): how far apart the infinitive and the parent can be \
            to not be considered an issue (infinitive and its parent \
            right next to each other would have distance of 1).
    """

    rule_id: Literal['RuleInfVerbDistance'] = 'RuleInfVerbDistance'
    max_distance: int = 5

    def process_node(self, node):
        if (
            'VerbForm' in node.feats
            and (infinitive := node).feats['VerbForm'] == 'Inf'
            and 'VerbForm' in (verb := infinitive.parent).feats
        ):

            if (max_dst := abs(verb.ord - infinitive.ord)) > self.max_distance:
                self.annotate_node('infinitive', infinitive)
                self.annotate_node('verb', verb)

                self.annotate_measurement('max_distance', max_dst, infinitive, verb)
                self.annotate_parameter('max_distance', self.max_distance, infinitive, verb)

                self.advance_application_id()


class RuleMultiPartVerbs(Rule):
    """Capture multi-word verbal forms the parts of which (auxiliaries and clitics) \
        are too far apart from the root (content) token.

    Inspired by: Šamánková & Kubíková (2022, pp. 53-54).

    Attributes:
        max_distance (int): how far apart the auxiliary/clitic can be from the root \
            to not be considered an issue (auxiliary/clitic and the root \
            right next to each other would have distance of 1).
    """

    rule_id: Literal['RuleMultiPartVerbs'] = 'RuleMultiPartVerbs'
    max_distance: int = 5

    def process_node(self, node):
        # if node is an auxiliary and hasn't been marked as such yet
        if util.is_aux(node) and not {
            k: v for k, v in node.misc.items() if k.split(':')[0] == self.rule_id and v == 'aux'
        }:
            parent = node.parent

            # find remaining auxiliaries
            auxiliaries = {node}
            for child in parent.children:
                if util.is_aux(child) and not child in auxiliaries:
                    auxiliaries.add(child)

            # find if the verb is too spread out
            too_far_apart = False
            max_dst = 0
            for aux in auxiliaries:
                dst = abs(parent.ord - aux.ord)
                max_dst = max(max_dst, dst)
                too_far_apart |= dst > self.max_distance

            if too_far_apart:
                self.annotate_node('head', parent)
                self.annotate_node('aux', *auxiliaries)

                self.annotate_measurement('max_distance', max_dst, parent, *auxiliaries)
                self.annotate_parameter('max_distance', self.max_distance, parent, *auxiliaries)

                self.advance_application_id()


class RuleLongSentences(Rule):
    """Capture sentences that are too long.

    Inspiration: Šamánková & Kubíková (2022, p. 51).

    Attributes:
        max_length (int): how long the sentence can be to not be considered an issue.
        without_punctuation (bool): exclude punctuation from the count.
    """

    rule_id: Literal['RuleLongSentences'] = 'RuleLongSentences'
    max_length: int = 50
    without_punctuation: bool = False

    def process_node(self, node):
        if node.udeprel == 'root':
            descendants = util.get_clause(node, without_punctuation=self.without_punctuation, node_is_root=True)

            if not descendants:
                return

            # len(descendants) always >= 1 when add_self == True
            beginning, end = descendants[0], descendants[-1]

            if (max_length := end.ord - beginning.ord) >= self.max_length:
                self.annotate_node('beginning', beginning)
                self.annotate_node('end', end)

                self.annotate_measurement('max_length', max_length, beginning, end)
                self.annotate_parameter('max_length', self.max_length, beginning, end)
                self.annotate_parameter('without_punctuation', self.without_punctuation, beginning, end)

                self.advance_application_id()


class RulePredAtClauseBeginning(Rule):
    """Capture predicates (their finite tokens for multi-token predicates) \
        that are too far from the beginning of their clause.

    Inspiration: Šamánková & Kubíková (2022, pp. 53-54).

    Attributes:
        max_order (int): how far the predicate can be to not be considered an issue \
            (predicate right at the beginning of the clause would have order of 1).
    """

    rule_id: Literal['RulePredAtClauseBeginning'] = 'RulePredAtClauseBeginning'
    max_order: int = 5

    def process_node(self, node):
        # finite verbs or l-participles
        if util.is_finite_verb(node):
            pred_root = node.parent if util.is_aux(node) else node

            clause = util.get_clause(pred_root, without_subordinates=True, without_punctuation=True, node_is_root=True)

            clause_beginning = clause[0]

            # tokens forming the predicate, i.e. predicate root and potentially auxiliaries
            predicate_tokens = [pred_root] + [child for child in pred_root.children if util.is_aux(child)]
            # sort by order in the sentence
            predicate_tokens.sort(key=lambda a: a.ord)
            first_predicate_token = predicate_tokens[0]

            # add 1 to make the parameter 1-indexed instead of being 0-indexed
            if (max_ord := first_predicate_token.ord - clause_beginning.ord + 1) > self.max_order:
                self.annotate_node('clause_beginning', clause_beginning)
                self.annotate_node('predicate_beginning', first_predicate_token)

                self.annotate_measurement('max_order', max_ord, clause_beginning, first_predicate_token)
                self.annotate_parameter('max_order', self.max_order, clause_beginning, first_predicate_token)

                self.advance_application_id()


class RuleVerbalNouns(Rule):
    """Capture verbal nouns.

    Inspiration: Šamánková & Kubíková (2022, pp. 38-39).
    """

    rule_id: Literal['RuleVerbalNouns'] = 'RuleVerbalNouns'

    def process_node(self, node):
        if 'VerbForm' in node.feats and node.feats['VerbForm'] == 'Vnoun':
            self.annotate_node('verbal_noun', node)
            self.advance_application_id()


class RuleTooFewVerbs(Rule):
    """Capture sentences containing too few verbs.

    Inspiration: Šamánková & Kubíková (2022, p. 37).

    Attributes:
        min_verb_frac (float): the lowest (# of verbs / # of words) fraction value \
            for the sentence to not be considered an issue.
        finite_only (bool): count only finite verbs.
    """

    rule_id: Literal['RuleTooFewVerbs'] = 'RuleTooFewVerbs'
    min_verb_frac: float = 0.06
    finite_only: bool = False

    def is_verb(self, node):
        return util.is_finite_verb(node) if self.finite_only else node.upos in ('VERB', 'AUX')

    def process_node(self, node):
        if node.udeprel == 'root':
            sentence = util.get_clause(node, without_punctuation=True, node_is_root=True)

            if not sentence:
                return

            # count each lexeme only once
            verbs = [
                nd
                for nd in sentence
                if self.is_verb(nd)
                and not (
                    util.is_aux(nd, grammatical_only=True)
                    and (
                        self.is_verb(nd.parent)
                        or [
                            preceding_nd
                            for preceding_nd in nd.parent.descendants(preceding_only=True)
                            if preceding_nd != nd and util.is_aux(preceding_nd, grammatical_only=True)
                        ]
                    )
                )
            ]

            if (min_frac := len(verbs) / len(sentence)) < self.min_verb_frac:
                self.annotate_node('verb', *verbs)

                self.annotate_measurement('min_verb_frac', min_frac, *verbs)
                self.annotate_parameter('min_verb_frac', self.min_verb_frac, *verbs)
                self.annotate_parameter('finite_only', self.finite_only, *verbs)

                self.advance_application_id()


class RuleTooManyNegations(Rule):
    """Capture sentences with too many negations.

    Inspiration: Šamánková & Kubíková (2022, pp. 40-41).

    Attributes:
        max_negation_frac (float): the highest (# of negations / # of words with polarity) \
            fraction value for the sentence to not be considered an issue.
        max_allowable_negations (int): the highest # of negations in the sentence for the rule \
            to remain inhibited. This is to allow for double negation in Czech.
    """

    rule_id: Literal['RuleTooManyNegations'] = 'RuleTooManyNegations'
    max_negation_frac: float = 0.1
    max_allowable_negations: int = 3

    def process_node(self, node):
        if node.udeprel == 'root':
            clause = util.get_clause(node, without_punctuation=True, node_is_root=True)

            positives = [nd for nd in clause if self._is_positive(nd)]
            negatives = [nd for nd in clause if self._is_negative(nd)]

            no_pos, no_neg = len(positives), len(negatives)

            if (
                no_neg > self.max_allowable_negations
                and (max_neg_frac := no_neg / (no_pos + no_neg)) > self.max_negation_frac
            ):
                self.annotate_node('negative', *negatives)

                self.annotate_measurement('max_negation_frac', max_neg_frac, *negatives)
                self.annotate_measurement('max_allowable_negations', no_neg, *negatives)
                self.annotate_parameter('max_negation_frac', self.max_negation_frac, *negatives)
                self.annotate_parameter('max_allowable_negations', self.max_allowable_negations, *negatives)

                self.advance_application_id()

    @staticmethod
    def _is_positive(node) -> bool:
        # the aim is to capture (positives and) pronouns denoting an entity (not asking for it or relating it)
        return ('Polarity' in node.feats and node.feats['Polarity'] == 'Pos') or (
            'PronType' in node.feats and node.feats['PronType'] in ('Prs', 'Dem', 'Tot', 'Ind')
        )

    @staticmethod
    def _is_negative(node) -> bool:
        return ('Polarity' in node.feats and node.feats['Polarity'] == 'Neg') or (
            'PronType' in node.feats and node.feats['PronType'] == 'Neg'
        )


class RuleWeakMeaningWords(Rule):
    """Capture semantically weak words.

    Inspiration: Šamánková & Kubíková (2022, pp. 37-38 and p. 39).
    """

    rule_id: Literal['RuleWeakMeaningWords'] = 'RuleWeakMeaningWords'
    _weak_meaning_words: list[str] = ['dopadat', 'zaměřit', 'poukázat', 'ovlivnit', 'postup', 'obdobně', 'velmi']

    def process_node(self, node):
        if node.lemma in self._weak_meaning_words:
            self.annotate_node('weak_meaning_word', node)
            self.advance_application_id()


class RuleAbstractNouns(Rule):
    """Capture semantically weak abstract nouns.

    Inspiration: Šamánková & Kubíková (2022, p. 41).
    """

    rule_id: Literal['RuleAbstractNouns'] = 'RuleAbstractNouns'
    _abstract_nouns: list[str] = [
        'základ',
        'situace',
        'úvaha',
        'charakter',
        'stupeň',
        'aspekt',
        'okolnosti',
        'událost',
        'snaha',
        'podmínky',
        'činnost',
    ]

    def process_node(self, node):
        if node.lemma in self._abstract_nouns:
            self.annotate_node('abstract_noun', node)
            self.advance_application_id()


class RuleRelativisticExpressions(Rule):
    """Capture relativistic expressions.

    Inspiration: Šamánková & Kubíková (2022, p. 42).
    """

    rule_id: Literal['RuleRelativisticExpressions'] = 'RuleRelativisticExpressions'

    # lemmas; when space-separated, nodes next-to-each-other with corresponding lemmas are looked for
    _expressions: list[list[str]] = [
        expr.split(' ') for expr in ['poněkud', 'jevit', 'patrně', 'do jistý míra', 'snad', 'jaksi']
    ]

    def process_node(self, node):
        for expr in self._expressions:
            # node matches first lemma in the expression
            if node.lemma.lower() == expr[0]:
                nd_iterator, i = node, 0
                nodes = [nd_iterator]

                # see if next nodes match next lemmas in the expression
                while (nd_iterator := nd_iterator.next_node) and (i := i + 1) < len(expr):
                    if nd_iterator.lemma.lower() != expr[i]:
                        break
                    nodes += [nd_iterator]
                # success listener
                else:
                    for matching_node in nodes:
                        self.annotate_node('relativistic_expression', matching_node)
                        self.advance_application_id()


class RuleConfirmationExpressions(Rule):
    """Capture confirmation expressions. They often violate the maxim of quantity \
        in needlesly confirming what the author is already expected to be 100% sure about.

    Inspiration: Šamánková & Kubíková (2022, pp. 42-43).
    """

    rule_id: Literal['RuleConfirmationExpressions'] = 'RuleConfirmationExpressions'
    _expressions: list[str] = ['jednoznačně', 'jasně', 'nepochybně', 'naprosto', 'rozhodně']

    def process_node(self, node):
        if node.lemma in self._expressions:
            self.annotate_node('confirmation_expression', node)


class RuleRedundantExpressions(Rule):
    """Capture expressions that aren't needed to convey the message.

    Inspiration: Šamánková & Kubíková (2022, pp. 42-43).
    """

    rule_id: Literal['RuleRedundantExpressions'] = 'RuleRedundantExpressions'

    def process_node(self, node):
        match node.lemma:
            # je nutné zdůraznit
            case 'nutný':
                if (aux := [c for c in node.children if c.lemma == 'být']) and (
                    inf := [c for c in node.children if c.lemma == 'zdůraznit']
                ):
                    self.annotate_node('redundant_expression', node, aux[0], inf[0])
                    self.advance_application_id()

            # z uvedeného je zřejmé
            case 'zřejmý':
                if (aux := [c for c in node.children if c.lemma == 'být']) and (
                    adj := [
                        c for c in node.children if c.lemma == 'uvedený' and [a for a in c.children if a.lemma == 'z']
                    ]
                ):
                    # little dirty, I'd love to know if it's possible to retreive the adposition from the condition
                    # without it possible being overwritten if there are multiple cs that match c.lemma == 'uvedený'
                    adp = [a for a in adj[0].children if a.lemma == 'z']

                    self.annotate_node('redundant_expression', node, aux[0], adj[0], adp[0])
                    self.advance_application_id()

            # vyvstala otázka
            case 'vyvstat':
                if noun := [c for c in node.children if c.lemma == 'otázka']:
                    self.annotate_node('redundant_expression', node, noun[0])
                    self.advance_application_id()

            # nabízí se otázka
            case 'nabízet':
                if (expl := [c for c in node.children if c.deprel == 'expl:pass']) and (
                    noun := [c for c in node.children if c.lemma == 'otázka']
                ):
                    self.annotate_node('redundant_expression', node, expl[0], noun[0])
                    self.advance_application_id()

            # v neposlední řadě
            case 'řada':
                if (adj := [c for c in node.children if c.lemma == 'neposlední']) and (
                    adp := [c for c in node.children if c.lemma == 'v']
                ):
                    self.annotate_node('redundant_expression', node, adj[0], adp[0])
                    self.advance_application_id()

            # v kontextu věci
            case 'kontext':
                if (noun := [c for c in node.children if c.lemma == 'věc']) and (
                    adp := [c for c in node.children if c.lemma == 'v']
                ):
                    self.annotate_node('redundant_expression', node, noun[0], adp[0])
                    self.advance_application_id()

            # v rámci posuzování
            case 'posuzování':
                if adp := [
                    c for c in node.children if c.lemma == 'v' and [n for n in c.children if n.lemma == 'rámec']
                ]:
                    # little dirty, I'd love to know if it's possible to retreive the noun from the condition
                    # without it possible being overwritten if there are multiple cs that match c.lemma == 'v'
                    noun = [n for n in adp[0].children if n.lemma == 'rámec']

                    self.annotate_node('redundant_expression', node, adp[0], noun[0])
                    self.advance_application_id()


class RuleTooLongExpressions(Rule):
    """Capture expressions that could be shortened.

    Inspiration: Šamánková & Kubíková (2022, p. 44).
    """

    rule_id: Literal['RuleTooLongExpressions'] = 'RuleTooLongExpressions'

    def process_node(self, node):
        match node.lemma:
            # v důsledku toho
            case 'důsledek':
                if (adp := node.parent).lemma == 'v' and adp.parent and (pron := adp.parent).upos in ('PRON', 'DET'):
                    self.annotate_node('too_long_expression', node, adp, pron)
                    self.advance_application_id()

            # v případě, že
            case 'že':
                if (
                    node.parent.parent
                    and (noun := node.parent.parent).lemma == 'případ'
                    and (adp := [c for c in noun.children if c.lemma == 'v'])
                ):
                    self.annotate_node('too_long_expression', node, noun, adp[0])
                    self.advance_application_id()
            # týkající se
            case 'týkající':
                if expl := [c for c in node.children if c.deprel == 'expl:pv']:
                    self.annotate_node('too_long_expression', node, expl[0])
                    self.advance_application_id()

            # za účelem
            case 'účel':
                if (adp := node.parent).lemma == 'za':
                    self.annotate_node('too_long_expression', node, adp)
                    self.advance_application_id()


class RuleAnaphoricReferences(Rule):
    """Capture vague anaphoric references.

    Inspiration: Šamánková & Kubíková (2022, p. 42).
    """

    rule_id: Literal['RuleAnaphoricReferences'] = 'RuleAnaphoricReferences'

    def process_node(self, node):
        match node.lemma:
            # co se týče výše uvedeného
            # ze shora uvedeného důvodu
            # z právě uvedeného je zřejmé
            case 'uvedený':
                if adv := [c for c in node.children if c.lemma in ('vysoko', 'shora', 'právě')]:
                    self.annotate_node('anaphoric_reference', node, *adv)
                    self.advance_application_id()

            # s ohledem na tuto skutečnost
            case 'skutečnost':
                if (det := [c for c in node.children if c.udeprel == 'det' and c.feats['PronType'] == 'Dem']) and (
                    adp := [c for c in node.children if c.udeprel == 'case']
                ):
                    self.annotate_node(
                        'anaphoric_reference', node, *det, *adp, *[desc for a in adp for desc in a.descendants()]
                    )
                    self.advance_application_id()

            # z logiky věci vyplývá
            case 'logika':
                if (noun := [c for c in node.children if c.lemma == 'věc']) and (
                    adp := [c for c in node.children if c.lemma == 'z']
                ):
                    self.annotate_node(
                        'anaphoric_reference', node, *noun, *adp, *[desc for a in adp for desc in a.descendants()]
                    )
                    self.advance_application_id()


class RuleAmbiguousRegards(Rule):
    """Capture regard constructions (e.g. [trajector] is greater than [landmark]) \
        that are ambiguous as to which word fills the [trajector] slot.

    Inspiration: Sgall & Panevová (2014, pp. 77-78), Šamánková & Kubíková (2022, p. 41).
    """

    rule_id: Literal['RuleAmbiguousRegards'] = 'RuleAmbiguousRegards'

    def process_node(self, node):
        if (
            (sconj := node).lemma == 'než'
            and not util.is_clause_root(landmark := node.parent)
            and not [c for c in landmark.children if c.udeprel == 'case']
            and (comparative := landmark.parent)
            and 'Degree' in comparative.feats
            and comparative.feats['Degree'] == 'Cmp'
            and comparative.parent
        ):
            # trajector should be a noun
            # if comparative.upos == 'ADJ', its parent should be a noun
            # otherwise it may be that comparative.parent is verbal; we try to find its object
            trajector = (
                comparative.parent
                if comparative.upos == 'ADJ'
                else ([c for c in comparative.parent.children if c.udeprel == 'obj'] + [None])[0]
            )

            if trajector and trajector.udeprel == 'obj':
                self.annotate_node('sconj', sconj)
                self.annotate_node('landmark', landmark)
                self.annotate_node('comparative', comparative)
                self.annotate_node('trajector', trajector)

                self.advance_application_id()


>>>>>>> 2f8ba051
class RuleBlockWrapper(Block):
    def __init__(self, rule: Rule):
        Block.__init__(self)
        self.rule = rule

    def process_node(self, node: Node):
        return self.rule.process_node(node)

    def after_process_document(self, document: Document):
        return self.rule.after_process_document(document)



# tmp reimport of everythin
from .acceptability import (RuleDoubleComparison, RulePossessiveGenitive, RuleIncompleteConjunction,
                            RuleWrongValencyCase, RuleWrongVerbonominalCase)
from .ambiguity import (RuleAmbiguousRegards, RuleDoubleAdpos, RuleReflexivePassWithAnimSubj)
from .clusters import (RuleTooManyNegations, RuleTooFewVerbs, RuleTooManyNominalConstructions,
                       RuleCaseRepetition, RuleFunctionWordRepetition)
from .phrases import (RuleLiteraryStyle, RuleAbstractNouns,
                      RuleAnaphoricReferences, RuleRedundantExpressions,
                      RuleConfirmationExpressions, RuleRelativisticExpressions,
                      RuleTooLongExpressions, RuleWeakMeaningWords
                      )
from .structural import (RulePassive, RuleLongSentences, RuleVerbalNouns, RuleMultiPartVerbs, RuleInfVerbDistance,
                         RulePredObjDistance, RulePredSubjDistance, RulePredAtClauseBeginning
                         )
class RuleAPIWrapper(BaseModel):
    rule: Union[*Rule.get_final_children()] = Field(..., discriminator='rule_id')  # type: ignore<|MERGE_RESOLUTION|>--- conflicted
+++ resolved
@@ -1,11 +1,8 @@
 from __future__ import annotations
 
 from numbers import Number
-<<<<<<< HEAD
-from typing import Any, Union
-=======
+
 from typing import Literal, Any, Union
->>>>>>> 2f8ba051
 import os
 
 import sys
@@ -19,10 +16,8 @@
 from document_applicables import Documentable
 from document_applicables.rules import util
 
-<<<<<<< HEAD
+
 from document_applicables.rules.util import Color
-=======
->>>>>>> 2f8ba051
 
 RULE_ANNOTATION_PREFIX = 'PonkApp1'
 
@@ -100,727 +95,6 @@
         raise NotImplementedError('A rule is expected to have a \'process_node\' method.')
 
 
-<<<<<<< HEAD
-=======
-class RuleDoubleAdpos(Rule):
-    """Capture coordinations where both elements could be headed by a preposition \
-    but only the first is.
-
-    Supports transformations.
-
-    Inspiration: Sgall & Panevová (2014, p. 77).
-
-    Attributes:
-        max_allowable_distance (int): how far apart the coordination elements can be \
-            to not be considered an issue (elements separated by one token only would \
-            have distance of 2).
-    """
-
-    rule_id: Literal['RuleDoubleAdpos'] = 'RuleDoubleAdpos'
-    max_allowable_distance: int = 4
-
-    def process_node(self, node: Node):
-        if node.deprel != 'conj' or node.parent.parent is None:  # in case parent_adpos doesn't have a parent
-            return  # nothing we can do for this node, bail
-
-        coord_el2 = node
-
-        # find an adposition present in the coordination
-        for parent_adpos in [nd for nd in coord_el2.siblings if nd.udeprel == "case" and nd.upos == "ADP"]:
-            coord_el1 = parent_adpos.parent
-
-            # check that the two coordination elements have the same case
-            if coord_el2.feats["Case"] != coord_el1.feats["Case"]:
-                continue
-
-            # check that the two coordination elements aren't too close to each-other
-            if (dst := coord_el2.ord - coord_el1.ord) <= self.max_allowable_distance:
-                continue
-
-            # check that the second coordination element doesn't already have an adposition
-            if not [nd for nd in coord_el2.children if nd.lemma == parent_adpos.lemma] and not [
-                nd for nd in coord_el2.children if nd.upos == "ADP"
-            ]:
-                cconj = ([None] + [c for c in coord_el2.children if c.deprel in ('cc', 'punct') and c.lemma != '.'])[-1]
-
-                if not self.detect_only:
-                    correction = util.clone_node(
-                        parent_adpos,
-                        coord_el2,
-                        filter_misc_keys=r"^(?!Rule).*",
-                        include_subtree=True,
-                    )
-
-                    correction.form = parent_adpos.form.lower()
-                    if cconj:
-                        correction.shift_after_subtree(cconj)
-                    else:
-                        correction.shift_before_node(coord_el2.descendants(add_self=True)[0])
-
-                    for node_to_annotate in correction.descendants(add_self=True):
-
-                        self.annotate_node('add', node_to_annotate)
-
-                if cconj:
-                    self.annotate_node('cconj', cconj)
-                    self.annotate_measurement('max_allowable_distance', dst, cconj, parent_adpos, coord_el1, coord_el2)
-                    self.annotate_parameter(
-                        'max_allowable_distance', self.max_allowable_distance, cconj, parent_adpos, coord_el1, coord_el2
-                    )
-                self.annotate_node('orig_adpos', parent_adpos)
-                self.annotate_node('coord_el1', coord_el1)
-                self.annotate_node('coord_el2', coord_el2)
-
-                self.advance_application_id()
-
-                if not self.detect_only:
-                    self.modified_roots.add(cconj.root)
-
-
-class RulePassive(Rule):
-    """Capture be-passives.
-
-    Inspiration: Šamánková & Kubíková (2022, pp. 39-40).
-    """
-
-    rule_id: Literal['RulePassive'] = 'RulePassive'
-
-    def process_node(self, node):
-        if node.deprel == 'aux:pass':
-            parent = node.parent
-
-            self.annotate_node('aux', node)
-            self.annotate_node('participle', parent)
-
-            self.advance_application_id()
-
-
-class RulePredSubjDistance(Rule):
-    """Capture subjects that are too distant from their predicates \
-        (or their auxiliaries/copulas when present).
-
-    Inspiration: Šamánková & Kubíková (2022, pp. 53-54).
-
-    Attributes:
-        max_distance (int): how far apart the subject and the predicate can be \
-            to not be considered an issue (subject and predicate right next to each other \
-            would have distance of 1).
-        include_clausal_subjects (bool): take clausal subjects into consideration. Token \
-            from the clause closest to the predicate is considered for the distance measurement.
-    """
-
-    rule_id: Literal['RulePredSubjDistance'] = 'RulePredSubjDistance'
-    max_distance: int = 6
-    include_clausal_subjects: bool = False
-
-    def process_node(self, node):
-        if node.udeprel == 'nsubj' or (self.include_clausal_subjects and node.udeprel == 'csubj'):
-            # locate predicate
-            pred = node.parent
-
-            # if the predicate is analytic, select the (non-conditional) auxiliary or the copula
-            if finite_verbs := [
-                nd for nd in pred.children if nd.udeprel == 'cop' or (nd.udeprel == 'aux' and nd.feats['Mood'] != 'Cnd')
-            ]:
-                pred = finite_verbs[0]
-
-            # locate subject
-            subj = node
-            if node.udeprel == 'csubj':
-                clause = util.get_clause(node, without_subordinates=True, without_punctuation=True, node_is_root=True)
-                if node.ord < pred.ord:
-                    subj = clause[-1]
-                else:
-                    subj = clause[0]
-
-            if (max_dst := abs(subj.ord - pred.ord)) > self.max_distance:
-                self.annotate_node('predicate_grammar', pred)
-                self.annotate_node('subject', subj)
-
-                self.annotate_measurement('max_distance', max_dst, pred, subj)
-                self.annotate_parameter('max_distance', self.max_distance, pred, subj)
-                self.annotate_parameter('include_clausal_subjects', self.include_clausal_subjects, pred, subj)
-
-                self.advance_application_id()
-
-
-class RulePredObjDistance(Rule):
-    """Capture objects (both direct and indirect) that are too distant \
-        from their parents.
-
-    Inspiration: Šamánková & Kubíková (2022, pp. 53-54).
-
-    Attributes:
-        max_distance (int): how far apart the object and the parent can be \
-            to not be considered an issue (object and its parent \
-            right next to each other would have distance of 1).
-    """
-
-    rule_id: Literal['RulePredObjDistance'] = 'RulePredObjDistance'
-    max_distance: int = 6
-
-    def process_node(self, node):
-        if node.deprel in ('obj', 'iobj'):
-            parent = node.parent
-
-            if (max_dst := abs(parent.ord - node.ord)) > self.max_distance:
-                self.annotate_node('object', node)
-                self.annotate_node('parent', parent)
-
-                self.annotate_measurement('max_distance', max_dst, node, parent)
-                self.annotate_parameter('max_distance', self.max_distance, node, parent)
-
-                self.advance_application_id()
-
-
-class RuleInfVerbDistance(Rule):
-    """Capture infinitives that are too far from a verbal word they complement.
-
-    Attributes:
-        max_distance (int): how far apart the infinitive and the parent can be \
-            to not be considered an issue (infinitive and its parent \
-            right next to each other would have distance of 1).
-    """
-
-    rule_id: Literal['RuleInfVerbDistance'] = 'RuleInfVerbDistance'
-    max_distance: int = 5
-
-    def process_node(self, node):
-        if (
-            'VerbForm' in node.feats
-            and (infinitive := node).feats['VerbForm'] == 'Inf'
-            and 'VerbForm' in (verb := infinitive.parent).feats
-        ):
-
-            if (max_dst := abs(verb.ord - infinitive.ord)) > self.max_distance:
-                self.annotate_node('infinitive', infinitive)
-                self.annotate_node('verb', verb)
-
-                self.annotate_measurement('max_distance', max_dst, infinitive, verb)
-                self.annotate_parameter('max_distance', self.max_distance, infinitive, verb)
-
-                self.advance_application_id()
-
-
-class RuleMultiPartVerbs(Rule):
-    """Capture multi-word verbal forms the parts of which (auxiliaries and clitics) \
-        are too far apart from the root (content) token.
-
-    Inspired by: Šamánková & Kubíková (2022, pp. 53-54).
-
-    Attributes:
-        max_distance (int): how far apart the auxiliary/clitic can be from the root \
-            to not be considered an issue (auxiliary/clitic and the root \
-            right next to each other would have distance of 1).
-    """
-
-    rule_id: Literal['RuleMultiPartVerbs'] = 'RuleMultiPartVerbs'
-    max_distance: int = 5
-
-    def process_node(self, node):
-        # if node is an auxiliary and hasn't been marked as such yet
-        if util.is_aux(node) and not {
-            k: v for k, v in node.misc.items() if k.split(':')[0] == self.rule_id and v == 'aux'
-        }:
-            parent = node.parent
-
-            # find remaining auxiliaries
-            auxiliaries = {node}
-            for child in parent.children:
-                if util.is_aux(child) and not child in auxiliaries:
-                    auxiliaries.add(child)
-
-            # find if the verb is too spread out
-            too_far_apart = False
-            max_dst = 0
-            for aux in auxiliaries:
-                dst = abs(parent.ord - aux.ord)
-                max_dst = max(max_dst, dst)
-                too_far_apart |= dst > self.max_distance
-
-            if too_far_apart:
-                self.annotate_node('head', parent)
-                self.annotate_node('aux', *auxiliaries)
-
-                self.annotate_measurement('max_distance', max_dst, parent, *auxiliaries)
-                self.annotate_parameter('max_distance', self.max_distance, parent, *auxiliaries)
-
-                self.advance_application_id()
-
-
-class RuleLongSentences(Rule):
-    """Capture sentences that are too long.
-
-    Inspiration: Šamánková & Kubíková (2022, p. 51).
-
-    Attributes:
-        max_length (int): how long the sentence can be to not be considered an issue.
-        without_punctuation (bool): exclude punctuation from the count.
-    """
-
-    rule_id: Literal['RuleLongSentences'] = 'RuleLongSentences'
-    max_length: int = 50
-    without_punctuation: bool = False
-
-    def process_node(self, node):
-        if node.udeprel == 'root':
-            descendants = util.get_clause(node, without_punctuation=self.without_punctuation, node_is_root=True)
-
-            if not descendants:
-                return
-
-            # len(descendants) always >= 1 when add_self == True
-            beginning, end = descendants[0], descendants[-1]
-
-            if (max_length := end.ord - beginning.ord) >= self.max_length:
-                self.annotate_node('beginning', beginning)
-                self.annotate_node('end', end)
-
-                self.annotate_measurement('max_length', max_length, beginning, end)
-                self.annotate_parameter('max_length', self.max_length, beginning, end)
-                self.annotate_parameter('without_punctuation', self.without_punctuation, beginning, end)
-
-                self.advance_application_id()
-
-
-class RulePredAtClauseBeginning(Rule):
-    """Capture predicates (their finite tokens for multi-token predicates) \
-        that are too far from the beginning of their clause.
-
-    Inspiration: Šamánková & Kubíková (2022, pp. 53-54).
-
-    Attributes:
-        max_order (int): how far the predicate can be to not be considered an issue \
-            (predicate right at the beginning of the clause would have order of 1).
-    """
-
-    rule_id: Literal['RulePredAtClauseBeginning'] = 'RulePredAtClauseBeginning'
-    max_order: int = 5
-
-    def process_node(self, node):
-        # finite verbs or l-participles
-        if util.is_finite_verb(node):
-            pred_root = node.parent if util.is_aux(node) else node
-
-            clause = util.get_clause(pred_root, without_subordinates=True, without_punctuation=True, node_is_root=True)
-
-            clause_beginning = clause[0]
-
-            # tokens forming the predicate, i.e. predicate root and potentially auxiliaries
-            predicate_tokens = [pred_root] + [child for child in pred_root.children if util.is_aux(child)]
-            # sort by order in the sentence
-            predicate_tokens.sort(key=lambda a: a.ord)
-            first_predicate_token = predicate_tokens[0]
-
-            # add 1 to make the parameter 1-indexed instead of being 0-indexed
-            if (max_ord := first_predicate_token.ord - clause_beginning.ord + 1) > self.max_order:
-                self.annotate_node('clause_beginning', clause_beginning)
-                self.annotate_node('predicate_beginning', first_predicate_token)
-
-                self.annotate_measurement('max_order', max_ord, clause_beginning, first_predicate_token)
-                self.annotate_parameter('max_order', self.max_order, clause_beginning, first_predicate_token)
-
-                self.advance_application_id()
-
-
-class RuleVerbalNouns(Rule):
-    """Capture verbal nouns.
-
-    Inspiration: Šamánková & Kubíková (2022, pp. 38-39).
-    """
-
-    rule_id: Literal['RuleVerbalNouns'] = 'RuleVerbalNouns'
-
-    def process_node(self, node):
-        if 'VerbForm' in node.feats and node.feats['VerbForm'] == 'Vnoun':
-            self.annotate_node('verbal_noun', node)
-            self.advance_application_id()
-
-
-class RuleTooFewVerbs(Rule):
-    """Capture sentences containing too few verbs.
-
-    Inspiration: Šamánková & Kubíková (2022, p. 37).
-
-    Attributes:
-        min_verb_frac (float): the lowest (# of verbs / # of words) fraction value \
-            for the sentence to not be considered an issue.
-        finite_only (bool): count only finite verbs.
-    """
-
-    rule_id: Literal['RuleTooFewVerbs'] = 'RuleTooFewVerbs'
-    min_verb_frac: float = 0.06
-    finite_only: bool = False
-
-    def is_verb(self, node):
-        return util.is_finite_verb(node) if self.finite_only else node.upos in ('VERB', 'AUX')
-
-    def process_node(self, node):
-        if node.udeprel == 'root':
-            sentence = util.get_clause(node, without_punctuation=True, node_is_root=True)
-
-            if not sentence:
-                return
-
-            # count each lexeme only once
-            verbs = [
-                nd
-                for nd in sentence
-                if self.is_verb(nd)
-                and not (
-                    util.is_aux(nd, grammatical_only=True)
-                    and (
-                        self.is_verb(nd.parent)
-                        or [
-                            preceding_nd
-                            for preceding_nd in nd.parent.descendants(preceding_only=True)
-                            if preceding_nd != nd and util.is_aux(preceding_nd, grammatical_only=True)
-                        ]
-                    )
-                )
-            ]
-
-            if (min_frac := len(verbs) / len(sentence)) < self.min_verb_frac:
-                self.annotate_node('verb', *verbs)
-
-                self.annotate_measurement('min_verb_frac', min_frac, *verbs)
-                self.annotate_parameter('min_verb_frac', self.min_verb_frac, *verbs)
-                self.annotate_parameter('finite_only', self.finite_only, *verbs)
-
-                self.advance_application_id()
-
-
-class RuleTooManyNegations(Rule):
-    """Capture sentences with too many negations.
-
-    Inspiration: Šamánková & Kubíková (2022, pp. 40-41).
-
-    Attributes:
-        max_negation_frac (float): the highest (# of negations / # of words with polarity) \
-            fraction value for the sentence to not be considered an issue.
-        max_allowable_negations (int): the highest # of negations in the sentence for the rule \
-            to remain inhibited. This is to allow for double negation in Czech.
-    """
-
-    rule_id: Literal['RuleTooManyNegations'] = 'RuleTooManyNegations'
-    max_negation_frac: float = 0.1
-    max_allowable_negations: int = 3
-
-    def process_node(self, node):
-        if node.udeprel == 'root':
-            clause = util.get_clause(node, without_punctuation=True, node_is_root=True)
-
-            positives = [nd for nd in clause if self._is_positive(nd)]
-            negatives = [nd for nd in clause if self._is_negative(nd)]
-
-            no_pos, no_neg = len(positives), len(negatives)
-
-            if (
-                no_neg > self.max_allowable_negations
-                and (max_neg_frac := no_neg / (no_pos + no_neg)) > self.max_negation_frac
-            ):
-                self.annotate_node('negative', *negatives)
-
-                self.annotate_measurement('max_negation_frac', max_neg_frac, *negatives)
-                self.annotate_measurement('max_allowable_negations', no_neg, *negatives)
-                self.annotate_parameter('max_negation_frac', self.max_negation_frac, *negatives)
-                self.annotate_parameter('max_allowable_negations', self.max_allowable_negations, *negatives)
-
-                self.advance_application_id()
-
-    @staticmethod
-    def _is_positive(node) -> bool:
-        # the aim is to capture (positives and) pronouns denoting an entity (not asking for it or relating it)
-        return ('Polarity' in node.feats and node.feats['Polarity'] == 'Pos') or (
-            'PronType' in node.feats and node.feats['PronType'] in ('Prs', 'Dem', 'Tot', 'Ind')
-        )
-
-    @staticmethod
-    def _is_negative(node) -> bool:
-        return ('Polarity' in node.feats and node.feats['Polarity'] == 'Neg') or (
-            'PronType' in node.feats and node.feats['PronType'] == 'Neg'
-        )
-
-
-class RuleWeakMeaningWords(Rule):
-    """Capture semantically weak words.
-
-    Inspiration: Šamánková & Kubíková (2022, pp. 37-38 and p. 39).
-    """
-
-    rule_id: Literal['RuleWeakMeaningWords'] = 'RuleWeakMeaningWords'
-    _weak_meaning_words: list[str] = ['dopadat', 'zaměřit', 'poukázat', 'ovlivnit', 'postup', 'obdobně', 'velmi']
-
-    def process_node(self, node):
-        if node.lemma in self._weak_meaning_words:
-            self.annotate_node('weak_meaning_word', node)
-            self.advance_application_id()
-
-
-class RuleAbstractNouns(Rule):
-    """Capture semantically weak abstract nouns.
-
-    Inspiration: Šamánková & Kubíková (2022, p. 41).
-    """
-
-    rule_id: Literal['RuleAbstractNouns'] = 'RuleAbstractNouns'
-    _abstract_nouns: list[str] = [
-        'základ',
-        'situace',
-        'úvaha',
-        'charakter',
-        'stupeň',
-        'aspekt',
-        'okolnosti',
-        'událost',
-        'snaha',
-        'podmínky',
-        'činnost',
-    ]
-
-    def process_node(self, node):
-        if node.lemma in self._abstract_nouns:
-            self.annotate_node('abstract_noun', node)
-            self.advance_application_id()
-
-
-class RuleRelativisticExpressions(Rule):
-    """Capture relativistic expressions.
-
-    Inspiration: Šamánková & Kubíková (2022, p. 42).
-    """
-
-    rule_id: Literal['RuleRelativisticExpressions'] = 'RuleRelativisticExpressions'
-
-    # lemmas; when space-separated, nodes next-to-each-other with corresponding lemmas are looked for
-    _expressions: list[list[str]] = [
-        expr.split(' ') for expr in ['poněkud', 'jevit', 'patrně', 'do jistý míra', 'snad', 'jaksi']
-    ]
-
-    def process_node(self, node):
-        for expr in self._expressions:
-            # node matches first lemma in the expression
-            if node.lemma.lower() == expr[0]:
-                nd_iterator, i = node, 0
-                nodes = [nd_iterator]
-
-                # see if next nodes match next lemmas in the expression
-                while (nd_iterator := nd_iterator.next_node) and (i := i + 1) < len(expr):
-                    if nd_iterator.lemma.lower() != expr[i]:
-                        break
-                    nodes += [nd_iterator]
-                # success listener
-                else:
-                    for matching_node in nodes:
-                        self.annotate_node('relativistic_expression', matching_node)
-                        self.advance_application_id()
-
-
-class RuleConfirmationExpressions(Rule):
-    """Capture confirmation expressions. They often violate the maxim of quantity \
-        in needlesly confirming what the author is already expected to be 100% sure about.
-
-    Inspiration: Šamánková & Kubíková (2022, pp. 42-43).
-    """
-
-    rule_id: Literal['RuleConfirmationExpressions'] = 'RuleConfirmationExpressions'
-    _expressions: list[str] = ['jednoznačně', 'jasně', 'nepochybně', 'naprosto', 'rozhodně']
-
-    def process_node(self, node):
-        if node.lemma in self._expressions:
-            self.annotate_node('confirmation_expression', node)
-
-
-class RuleRedundantExpressions(Rule):
-    """Capture expressions that aren't needed to convey the message.
-
-    Inspiration: Šamánková & Kubíková (2022, pp. 42-43).
-    """
-
-    rule_id: Literal['RuleRedundantExpressions'] = 'RuleRedundantExpressions'
-
-    def process_node(self, node):
-        match node.lemma:
-            # je nutné zdůraznit
-            case 'nutný':
-                if (aux := [c for c in node.children if c.lemma == 'být']) and (
-                    inf := [c for c in node.children if c.lemma == 'zdůraznit']
-                ):
-                    self.annotate_node('redundant_expression', node, aux[0], inf[0])
-                    self.advance_application_id()
-
-            # z uvedeného je zřejmé
-            case 'zřejmý':
-                if (aux := [c for c in node.children if c.lemma == 'být']) and (
-                    adj := [
-                        c for c in node.children if c.lemma == 'uvedený' and [a for a in c.children if a.lemma == 'z']
-                    ]
-                ):
-                    # little dirty, I'd love to know if it's possible to retreive the adposition from the condition
-                    # without it possible being overwritten if there are multiple cs that match c.lemma == 'uvedený'
-                    adp = [a for a in adj[0].children if a.lemma == 'z']
-
-                    self.annotate_node('redundant_expression', node, aux[0], adj[0], adp[0])
-                    self.advance_application_id()
-
-            # vyvstala otázka
-            case 'vyvstat':
-                if noun := [c for c in node.children if c.lemma == 'otázka']:
-                    self.annotate_node('redundant_expression', node, noun[0])
-                    self.advance_application_id()
-
-            # nabízí se otázka
-            case 'nabízet':
-                if (expl := [c for c in node.children if c.deprel == 'expl:pass']) and (
-                    noun := [c for c in node.children if c.lemma == 'otázka']
-                ):
-                    self.annotate_node('redundant_expression', node, expl[0], noun[0])
-                    self.advance_application_id()
-
-            # v neposlední řadě
-            case 'řada':
-                if (adj := [c for c in node.children if c.lemma == 'neposlední']) and (
-                    adp := [c for c in node.children if c.lemma == 'v']
-                ):
-                    self.annotate_node('redundant_expression', node, adj[0], adp[0])
-                    self.advance_application_id()
-
-            # v kontextu věci
-            case 'kontext':
-                if (noun := [c for c in node.children if c.lemma == 'věc']) and (
-                    adp := [c for c in node.children if c.lemma == 'v']
-                ):
-                    self.annotate_node('redundant_expression', node, noun[0], adp[0])
-                    self.advance_application_id()
-
-            # v rámci posuzování
-            case 'posuzování':
-                if adp := [
-                    c for c in node.children if c.lemma == 'v' and [n for n in c.children if n.lemma == 'rámec']
-                ]:
-                    # little dirty, I'd love to know if it's possible to retreive the noun from the condition
-                    # without it possible being overwritten if there are multiple cs that match c.lemma == 'v'
-                    noun = [n for n in adp[0].children if n.lemma == 'rámec']
-
-                    self.annotate_node('redundant_expression', node, adp[0], noun[0])
-                    self.advance_application_id()
-
-
-class RuleTooLongExpressions(Rule):
-    """Capture expressions that could be shortened.
-
-    Inspiration: Šamánková & Kubíková (2022, p. 44).
-    """
-
-    rule_id: Literal['RuleTooLongExpressions'] = 'RuleTooLongExpressions'
-
-    def process_node(self, node):
-        match node.lemma:
-            # v důsledku toho
-            case 'důsledek':
-                if (adp := node.parent).lemma == 'v' and adp.parent and (pron := adp.parent).upos in ('PRON', 'DET'):
-                    self.annotate_node('too_long_expression', node, adp, pron)
-                    self.advance_application_id()
-
-            # v případě, že
-            case 'že':
-                if (
-                    node.parent.parent
-                    and (noun := node.parent.parent).lemma == 'případ'
-                    and (adp := [c for c in noun.children if c.lemma == 'v'])
-                ):
-                    self.annotate_node('too_long_expression', node, noun, adp[0])
-                    self.advance_application_id()
-            # týkající se
-            case 'týkající':
-                if expl := [c for c in node.children if c.deprel == 'expl:pv']:
-                    self.annotate_node('too_long_expression', node, expl[0])
-                    self.advance_application_id()
-
-            # za účelem
-            case 'účel':
-                if (adp := node.parent).lemma == 'za':
-                    self.annotate_node('too_long_expression', node, adp)
-                    self.advance_application_id()
-
-
-class RuleAnaphoricReferences(Rule):
-    """Capture vague anaphoric references.
-
-    Inspiration: Šamánková & Kubíková (2022, p. 42).
-    """
-
-    rule_id: Literal['RuleAnaphoricReferences'] = 'RuleAnaphoricReferences'
-
-    def process_node(self, node):
-        match node.lemma:
-            # co se týče výše uvedeného
-            # ze shora uvedeného důvodu
-            # z právě uvedeného je zřejmé
-            case 'uvedený':
-                if adv := [c for c in node.children if c.lemma in ('vysoko', 'shora', 'právě')]:
-                    self.annotate_node('anaphoric_reference', node, *adv)
-                    self.advance_application_id()
-
-            # s ohledem na tuto skutečnost
-            case 'skutečnost':
-                if (det := [c for c in node.children if c.udeprel == 'det' and c.feats['PronType'] == 'Dem']) and (
-                    adp := [c for c in node.children if c.udeprel == 'case']
-                ):
-                    self.annotate_node(
-                        'anaphoric_reference', node, *det, *adp, *[desc for a in adp for desc in a.descendants()]
-                    )
-                    self.advance_application_id()
-
-            # z logiky věci vyplývá
-            case 'logika':
-                if (noun := [c for c in node.children if c.lemma == 'věc']) and (
-                    adp := [c for c in node.children if c.lemma == 'z']
-                ):
-                    self.annotate_node(
-                        'anaphoric_reference', node, *noun, *adp, *[desc for a in adp for desc in a.descendants()]
-                    )
-                    self.advance_application_id()
-
-
-class RuleAmbiguousRegards(Rule):
-    """Capture regard constructions (e.g. [trajector] is greater than [landmark]) \
-        that are ambiguous as to which word fills the [trajector] slot.
-
-    Inspiration: Sgall & Panevová (2014, pp. 77-78), Šamánková & Kubíková (2022, p. 41).
-    """
-
-    rule_id: Literal['RuleAmbiguousRegards'] = 'RuleAmbiguousRegards'
-
-    def process_node(self, node):
-        if (
-            (sconj := node).lemma == 'než'
-            and not util.is_clause_root(landmark := node.parent)
-            and not [c for c in landmark.children if c.udeprel == 'case']
-            and (comparative := landmark.parent)
-            and 'Degree' in comparative.feats
-            and comparative.feats['Degree'] == 'Cmp'
-            and comparative.parent
-        ):
-            # trajector should be a noun
-            # if comparative.upos == 'ADJ', its parent should be a noun
-            # otherwise it may be that comparative.parent is verbal; we try to find its object
-            trajector = (
-                comparative.parent
-                if comparative.upos == 'ADJ'
-                else ([c for c in comparative.parent.children if c.udeprel == 'obj'] + [None])[0]
-            )
-
-            if trajector and trajector.udeprel == 'obj':
-                self.annotate_node('sconj', sconj)
-                self.annotate_node('landmark', landmark)
-                self.annotate_node('comparative', comparative)
-                self.annotate_node('trajector', trajector)
-
-                self.advance_application_id()
-
-
->>>>>>> 2f8ba051
 class RuleBlockWrapper(Block):
     def __init__(self, rule: Rule):
         Block.__init__(self)
