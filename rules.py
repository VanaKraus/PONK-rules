--- conflicted
+++ resolved
@@ -77,7 +77,6 @@
                 self.annotate_node(cconj.parent, 'coord_el2')
 
                 if not self.detect_only:
-<<<<<<< HEAD
                     self.modified_roots.add(cconj.root)
 
     def after_process_document(self, document):
@@ -129,7 +128,4 @@
 
             if abs(node.ord - pred.ord) > self.max_distance:
                 self.annotate_node(pred, 'predicate_grammar')
-                self.annotate_node(node, 'subject')
-=======
-                    self.modified_roots.add(cconj.root)
->>>>>>> c3006f86
+                self.annotate_node(node, 'subject')