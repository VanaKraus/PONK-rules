import os

from fastapi import FastAPI, UploadFile, HTTPException
from udapi.core.document import Document

from metrics import Metric, MetricsWrapper

from rules import Rule, RuleBlockWrapper, RuleAPIWrapper

app = FastAPI()


@app.get("/")
def root():
    return {"this is": "dog"}


@app.post("/upload", status_code=201)
def receive_conllu(file: UploadFile):
    # read uploaded file
    file_id = os.urandom(8).hex()
    filename = file_id + ".conllu"
    with open(filename, "wb") as local_copy:
        local_copy.write(file.file.read())
    try:
        Document(filename=filename)
        return {"file_id": file_id}
    except ValueError as e:
        local_copy.close()
        os.remove(filename)
        raise HTTPException(status_code=406, detail=f"{type(e).__name__}: {str(e)}")


<<<<<<< HEAD
@app.get("/stats/{text_id}")
def get_stats_for_conllu(text_id: str):
    # return statistics for a given id
    doc = get_doc_from_id(text_id)
    filtered_nodes = list(node for node in doc.nodes if node.upos != "PUNCT")
    sentences = len(list(doc.trees))
    words = len(filtered_nodes)
    chars = sum(len(node.form) for node in filtered_nodes)
    return {
        "id": text_id,
        "sents": sentences,
        "words": words,
        "chars": chars,
        "CLI": 0.047 * (chars / words) * 100 - 0.286 * (sentences / words) * 100 - 12.9,
        "ARI": 3.666 * (chars / words)
        + 0.631 * (words / sentences)
        - 19.491,  # formula in Cinkova 2021 has parens switched
        "num_hapax": metrics.Metric.build_from_string("num_hapax:use_lemma=True").apply(
            doc
        ),
        "entropy": metrics.Entropy(use_lemma=True).apply(doc),
    }


@app.get("/rules/{text_id}")
def get_conllu_after_rules_applied(text_id: str):
    # return modified conllu after application of rules
    doc = get_doc_from_id(text_id)
    rules.rule_double_adpos().run(doc)
=======
@app.post("/stats/{text_id}")
def get_stats_for_conllu(text_id: str, metric_list: list[MetricsWrapper] | None = None):
    # return statistics for a given id
    doc = get_doc_from_id(text_id)
    if metric_list is None:
        # return all available metrics
        return {instance.rule_id: instance.apply(doc) for instance in
                [subclass() for subclass in Metric.get_final_children()]}
    return [{metric.rule_id: metric.apply(doc)} for metric in [x.metric for x in metric_list]]


@app.get("/rules/{text_id}")
def get_conllu_after_rules_applied(text_id: str, rule_list: list[RuleAPIWrapper] | None = None):
    # return modified conllu after application of rules
    doc = get_doc_from_id(text_id)
    rules = [rule() for rule in Rule.get_final_children()] if rule_list is None else [item.rule for item in rule_list]
    for rule in rules:
        RuleBlockWrapper(rule).run(doc)
>>>>>>> 7fad9de2
    return {"id": text_id, "document": doc.to_conllu_string()}


def get_doc_from_id(doc_id: str):
    try:
        doc = Document(filename=doc_id + ".conllu")
        return doc
    except ValueError:
        raise HTTPException(status_code=404)<|MERGE_RESOLUTION|>--- conflicted
+++ resolved
@@ -31,45 +31,16 @@
         raise HTTPException(status_code=406, detail=f"{type(e).__name__}: {str(e)}")
 
 
-<<<<<<< HEAD
-@app.get("/stats/{text_id}")
-def get_stats_for_conllu(text_id: str):
-    # return statistics for a given id
-    doc = get_doc_from_id(text_id)
-    filtered_nodes = list(node for node in doc.nodes if node.upos != "PUNCT")
-    sentences = len(list(doc.trees))
-    words = len(filtered_nodes)
-    chars = sum(len(node.form) for node in filtered_nodes)
-    return {
-        "id": text_id,
-        "sents": sentences,
-        "words": words,
-        "chars": chars,
-        "CLI": 0.047 * (chars / words) * 100 - 0.286 * (sentences / words) * 100 - 12.9,
-        "ARI": 3.666 * (chars / words)
-        + 0.631 * (words / sentences)
-        - 19.491,  # formula in Cinkova 2021 has parens switched
-        "num_hapax": metrics.Metric.build_from_string("num_hapax:use_lemma=True").apply(
-            doc
-        ),
-        "entropy": metrics.Entropy(use_lemma=True).apply(doc),
-    }
-
-
-@app.get("/rules/{text_id}")
-def get_conllu_after_rules_applied(text_id: str):
-    # return modified conllu after application of rules
-    doc = get_doc_from_id(text_id)
-    rules.rule_double_adpos().run(doc)
-=======
 @app.post("/stats/{text_id}")
 def get_stats_for_conllu(text_id: str, metric_list: list[MetricsWrapper] | None = None):
     # return statistics for a given id
     doc = get_doc_from_id(text_id)
     if metric_list is None:
         # return all available metrics
-        return {instance.rule_id: instance.apply(doc) for instance in
-                [subclass() for subclass in Metric.get_final_children()]}
+        return {
+            instance.rule_id: instance.apply(doc)
+            for instance in [subclass() for subclass in Metric.get_final_children()]
+        }
     return [{metric.rule_id: metric.apply(doc)} for metric in [x.metric for x in metric_list]]
 
 
@@ -80,7 +51,6 @@
     rules = [rule() for rule in Rule.get_final_children()] if rule_list is None else [item.rule for item in rule_list]
     for rule in rules:
         RuleBlockWrapper(rule).run(doc)
->>>>>>> 7fad9de2
     return {"id": text_id, "document": doc.to_conllu_string()}
 
 
